# Webhook Events

This document describes the basic webhook event subscriptions available in OneFuzz

## Payload

Each event will be submitted via HTTP POST to the user provided URL.

### Example

```json
{
    "event": {
        "ping_id": "00000000-0000-0000-0000-000000000000"
    },
    "event_id": "00000000-0000-0000-0000-000000000000",
    "event_type": "ping",
    "instance_id": "00000000-0000-0000-0000-000000000000",
    "instance_name": "example",
    "webhook_id": "00000000-0000-0000-0000-000000000000"
}
```

## Event Types (EventType)

* [crash_reported](#crash_reported)
* [file_added](#file_added)
* [job_created](#job_created)
* [job_stopped](#job_stopped)
* [node_created](#node_created)
* [node_deleted](#node_deleted)
* [node_heartbeat](#node_heartbeat)
* [node_state_updated](#node_state_updated)
* [ping](#ping)
* [pool_created](#pool_created)
* [pool_deleted](#pool_deleted)
* [proxy_created](#proxy_created)
* [proxy_deleted](#proxy_deleted)
* [proxy_failed](#proxy_failed)
* [regression_reported](#regression_reported)
* [scaleset_created](#scaleset_created)
* [scaleset_deleted](#scaleset_deleted)
* [scaleset_failed](#scaleset_failed)
* [scaleset_resize_scheduled](#scaleset_resize_scheduled)
* [task_created](#task_created)
* [task_failed](#task_failed)
* [task_heartbeat](#task_heartbeat)
* [task_state_updated](#task_state_updated)
* [task_stopped](#task_stopped)

### crash_reported

#### Example

```json
{
    "container": "container-name",
    "filename": "example.json",
    "report": {
        "asan_log": "example asan log",
        "call_stack": [
            "#0 line",
            "#1 line",
            "#2 line"
        ],
        "call_stack_sha256": "0000000000000000000000000000000000000000000000000000000000000000",
        "crash_site": "example crash site",
        "crash_type": "example crash report type",
        "executable": "fuzz.exe",
        "input_blob": {
            "account": "contoso-storage-account",
            "container": "crashes",
            "name": "input.txt"
        },
        "input_sha256": "e3b0c44298fc1c149afbf4c8996fb92427ae41e4649b934ca495991b7852b855",
        "job_id": "00000000-0000-0000-0000-000000000000",
        "scariness_description": "example-scariness",
        "scariness_score": 10,
        "task_id": "00000000-0000-0000-0000-000000000000"
    }
}
```

#### Schema

```json
{
    "additionalProperties": false,
    "definitions": {
        "BlobRef": {
            "properties": {
                "account": {
                    "title": "Account",
                    "type": "string"
                },
                "container": {
                    "title": "Container",
                    "type": "string"
                },
                "name": {
                    "title": "Name",
                    "type": "string"
                }
            },
            "required": [
                "account",
                "container",
                "name"
            ],
            "title": "BlobRef",
            "type": "object"
        },
        "Report": {
            "properties": {
                "asan_log": {
                    "title": "Asan Log",
                    "type": "string"
                },
                "call_stack": {
                    "items": {
                        "type": "string"
                    },
                    "title": "Call Stack",
                    "type": "array"
                },
                "call_stack_sha256": {
                    "title": "Call Stack Sha256",
                    "type": "string"
                },
                "crash_site": {
                    "title": "Crash Site",
                    "type": "string"
                },
                "crash_type": {
                    "title": "Crash Type",
                    "type": "string"
                },
                "executable": {
                    "title": "Executable",
                    "type": "string"
                },
                "input_blob": {
                    "$ref": "#/definitions/BlobRef"
                },
                "input_sha256": {
                    "title": "Input Sha256",
                    "type": "string"
                },
                "input_url": {
                    "title": "Input Url",
                    "type": "string"
                },
                "job_id": {
                    "format": "uuid",
                    "title": "Job Id",
                    "type": "string"
                },
                "minimized_stack": {
                    "items": {
                        "type": "string"
                    },
                    "title": "Minimized Stack",
                    "type": "array"
                },
                "minimized_stack_function_names": {
                    "items": {
                        "type": "string"
                    },
                    "title": "Minimized Stack Function Names",
                    "type": "array"
                },
                "minimized_stack_function_names_sha256": {
                    "title": "Minimized Stack Function Names Sha256",
                    "type": "string"
                },
                "minimized_stack_sha256": {
                    "title": "Minimized Stack Sha256",
                    "type": "string"
                },
                "scariness_description": {
                    "title": "Scariness Description",
                    "type": "string"
                },
                "scariness_score": {
                    "title": "Scariness Score",
                    "type": "integer"
                },
                "task_id": {
                    "format": "uuid",
                    "title": "Task Id",
                    "type": "string"
                }
            },
            "required": [
                "executable",
                "crash_type",
                "crash_site",
                "call_stack",
                "call_stack_sha256",
                "input_sha256",
                "task_id",
                "job_id"
            ],
            "title": "Report",
            "type": "object"
        }
    },
    "properties": {
        "container": {
            "title": "Container",
            "type": "string"
        },
        "filename": {
            "title": "Filename",
            "type": "string"
        },
        "report": {
            "$ref": "#/definitions/Report"
        }
    },
    "required": [
        "report",
        "container",
        "filename"
    ],
    "title": "EventCrashReported",
    "type": "object"
}
```

### file_added

#### Example

```json
{
    "container": "container-name",
    "filename": "example.txt"
}
```

#### Schema

```json
{
    "additionalProperties": false,
    "properties": {
        "container": {
            "title": "Container",
            "type": "string"
        },
        "filename": {
            "title": "Filename",
            "type": "string"
        }
    },
    "required": [
        "container",
        "filename"
    ],
    "title": "EventFileAdded",
    "type": "object"
}
```

### job_created

#### Example

```json
{
    "config": {
        "build": "build 1",
        "duration": 24,
        "name": "example name",
        "project": "example project"
    },
    "job_id": "00000000-0000-0000-0000-000000000000"
}
```

#### Schema

```json
{
    "additionalProperties": false,
    "definitions": {
        "JobConfig": {
            "properties": {
                "build": {
                    "title": "Build",
                    "type": "string"
                },
                "duration": {
                    "title": "Duration",
                    "type": "integer"
                },
                "name": {
                    "title": "Name",
                    "type": "string"
                },
                "project": {
                    "title": "Project",
                    "type": "string"
                }
            },
            "required": [
                "project",
                "name",
                "build",
                "duration"
            ],
            "title": "JobConfig",
            "type": "object"
        },
        "UserInfo": {
            "properties": {
                "application_id": {
                    "format": "uuid",
                    "title": "Application Id",
                    "type": "string"
                },
                "object_id": {
                    "format": "uuid",
                    "title": "Object Id",
                    "type": "string"
                },
                "upn": {
                    "title": "Upn",
                    "type": "string"
                }
            },
            "title": "UserInfo",
            "type": "object"
        }
    },
    "properties": {
        "config": {
            "$ref": "#/definitions/JobConfig"
        },
        "job_id": {
            "format": "uuid",
            "title": "Job Id",
            "type": "string"
        },
        "user_info": {
            "$ref": "#/definitions/UserInfo"
        }
    },
    "required": [
        "job_id",
        "config"
    ],
    "title": "EventJobCreated",
    "type": "object"
}
```

### job_stopped

#### Example

```json
{
    "config": {
        "build": "build 1",
        "duration": 24,
        "name": "example name",
        "project": "example project"
    },
    "job_id": "00000000-0000-0000-0000-000000000000",
    "task_info": [
        {
            "error": {
                "code": 468,
                "errors": [
                    "example error message"
                ]
            },
            "task_id": "00000000-0000-0000-0000-000000000000",
            "task_type": "libfuzzer_fuzz"
        },
        {
            "task_id": "00000000-0000-0000-0000-000000000001",
            "task_type": "libfuzzer_coverage"
        }
    ]
}
```

#### Schema

```json
{
    "additionalProperties": false,
    "definitions": {
        "Error": {
            "properties": {
                "code": {
                    "$ref": "#/definitions/ErrorCode"
                },
                "errors": {
                    "items": {
                        "type": "string"
                    },
                    "title": "Errors",
                    "type": "array"
                }
            },
            "required": [
                "code",
                "errors"
            ],
            "title": "Error",
            "type": "object"
        },
        "ErrorCode": {
            "description": "An enumeration.",
            "enum": [
                450,
                451,
                452,
                453,
                454,
                455,
                456,
                457,
                458,
                459,
                460,
                461,
                462,
                463,
                464,
                465,
                467,
                468,
                469,
                470,
                471,
                472
            ],
            "title": "ErrorCode"
        },
        "JobConfig": {
            "properties": {
                "build": {
                    "title": "Build",
                    "type": "string"
                },
                "duration": {
                    "title": "Duration",
                    "type": "integer"
                },
                "name": {
                    "title": "Name",
                    "type": "string"
                },
                "project": {
                    "title": "Project",
                    "type": "string"
                }
            },
            "required": [
                "project",
                "name",
                "build",
                "duration"
            ],
            "title": "JobConfig",
            "type": "object"
        },
        "JobTaskStopped": {
            "properties": {
                "error": {
                    "$ref": "#/definitions/Error"
                },
                "task_id": {
                    "format": "uuid",
                    "title": "Task Id",
                    "type": "string"
                },
                "task_type": {
                    "$ref": "#/definitions/TaskType"
                }
            },
            "required": [
                "task_id",
                "task_type"
            ],
            "title": "JobTaskStopped",
            "type": "object"
        },
        "TaskType": {
            "description": "An enumeration.",
            "enum": [
                "libfuzzer_fuzz",
                "libfuzzer_coverage",
                "libfuzzer_crash_report",
                "libfuzzer_merge",
                "libfuzzer_regression",
                "generic_analysis",
                "generic_supervisor",
                "generic_merge",
                "generic_generator",
                "generic_crash_report",
                "generic_regression"
            ],
            "title": "TaskType"
        },
        "UserInfo": {
            "properties": {
                "application_id": {
                    "format": "uuid",
                    "title": "Application Id",
                    "type": "string"
                },
                "object_id": {
                    "format": "uuid",
                    "title": "Object Id",
                    "type": "string"
                },
                "upn": {
                    "title": "Upn",
                    "type": "string"
                }
            },
            "title": "UserInfo",
            "type": "object"
        }
    },
    "properties": {
        "config": {
            "$ref": "#/definitions/JobConfig"
        },
        "job_id": {
            "format": "uuid",
            "title": "Job Id",
            "type": "string"
        },
        "task_info": {
            "items": {
                "$ref": "#/definitions/JobTaskStopped"
            },
            "title": "Task Info",
            "type": "array"
        },
        "user_info": {
            "$ref": "#/definitions/UserInfo"
        }
    },
    "required": [
        "job_id",
        "config"
    ],
    "title": "EventJobStopped",
    "type": "object"
}
```

### node_created

#### Example

```json
{
    "machine_id": "00000000-0000-0000-0000-000000000000",
    "pool_name": "example"
}
```

#### Schema

```json
{
    "additionalProperties": false,
    "properties": {
        "machine_id": {
            "format": "uuid",
            "title": "Machine Id",
            "type": "string"
        },
        "pool_name": {
            "title": "Pool Name",
            "type": "string"
        },
        "scaleset_id": {
            "format": "uuid",
            "title": "Scaleset Id",
            "type": "string"
        }
    },
    "required": [
        "machine_id",
        "pool_name"
    ],
    "title": "EventNodeCreated",
    "type": "object"
}
```

### node_deleted

#### Example

```json
{
    "machine_id": "00000000-0000-0000-0000-000000000000",
    "pool_name": "example"
}
```

#### Schema

```json
{
    "additionalProperties": false,
    "properties": {
        "machine_id": {
            "format": "uuid",
            "title": "Machine Id",
            "type": "string"
        },
        "pool_name": {
            "title": "Pool Name",
            "type": "string"
        },
        "scaleset_id": {
            "format": "uuid",
            "title": "Scaleset Id",
            "type": "string"
        }
    },
    "required": [
        "machine_id",
        "pool_name"
    ],
    "title": "EventNodeDeleted",
    "type": "object"
}
```

### node_heartbeat

#### Example

```json
{
    "machine_id": "00000000-0000-0000-0000-000000000000",
    "pool_name": "example"
}
```

#### Schema

```json
{
    "additionalProperties": false,
    "properties": {
        "machine_id": {
            "format": "uuid",
            "title": "Machine Id",
            "type": "string"
        },
        "pool_name": {
            "title": "Pool Name",
            "type": "string"
        },
        "scaleset_id": {
            "format": "uuid",
            "title": "Scaleset Id",
            "type": "string"
        }
    },
    "required": [
        "machine_id",
        "pool_name"
    ],
    "title": "EventNodeHeartbeat",
    "type": "object"
}
```

### node_state_updated

#### Example

```json
{
    "machine_id": "00000000-0000-0000-0000-000000000000",
    "pool_name": "example",
    "state": "setting_up"
}
```

#### Schema

```json
{
    "additionalProperties": false,
    "definitions": {
        "NodeState": {
            "description": "An enumeration.",
            "enum": [
                "init",
                "free",
                "setting_up",
                "rebooting",
                "ready",
                "busy",
                "done",
                "shutdown",
                "halt"
            ],
            "title": "NodeState"
        }
    },
    "properties": {
        "machine_id": {
            "format": "uuid",
            "title": "Machine Id",
            "type": "string"
        },
        "pool_name": {
            "title": "Pool Name",
            "type": "string"
        },
        "scaleset_id": {
            "format": "uuid",
            "title": "Scaleset Id",
            "type": "string"
        },
        "state": {
            "$ref": "#/definitions/NodeState"
        }
    },
    "required": [
        "machine_id",
        "pool_name",
        "state"
    ],
    "title": "EventNodeStateUpdated",
    "type": "object"
}
```

### ping

#### Example

```json
{
    "ping_id": "00000000-0000-0000-0000-000000000000"
}
```

#### Schema

```json
{
    "properties": {
        "ping_id": {
            "format": "uuid",
            "title": "Ping Id",
            "type": "string"
        }
    },
    "required": [
        "ping_id"
    ],
    "title": "EventPing",
    "type": "object"
}
```

### pool_created

#### Example

```json
{
    "arch": "x86_64",
    "managed": true,
    "os": "linux",
    "pool_name": "example"
}
```

#### Schema

```json
{
    "additionalProperties": false,
    "definitions": {
        "Architecture": {
            "description": "An enumeration.",
            "enum": [
                "x86_64"
            ],
            "title": "Architecture"
        },
        "AutoScaleConfig": {
            "properties": {
                "image": {
                    "title": "Image",
                    "type": "string"
                },
                "max_size": {
                    "title": "Max Size",
                    "type": "integer"
                },
                "min_size": {
                    "title": "Min Size",
                    "type": "integer"
                },
                "region": {
                    "title": "Region",
                    "type": "string"
                },
                "spot_instances": {
                    "default": false,
                    "title": "Spot Instances",
                    "type": "boolean"
                },
                "vm_sku": {
                    "title": "Vm Sku",
                    "type": "string"
                }
            },
            "required": [
                "image",
                "vm_sku"
            ],
            "title": "AutoScaleConfig",
            "type": "object"
        },
        "OS": {
            "description": "An enumeration.",
            "enum": [
                "windows",
                "linux"
            ],
            "title": "OS"
        }
    },
    "properties": {
        "arch": {
            "$ref": "#/definitions/Architecture"
        },
        "autoscale": {
            "$ref": "#/definitions/AutoScaleConfig"
        },
        "managed": {
            "title": "Managed",
            "type": "boolean"
        },
        "os": {
            "$ref": "#/definitions/OS"
        },
        "pool_name": {
            "title": "Pool Name",
            "type": "string"
        }
    },
    "required": [
        "pool_name",
        "os",
        "arch",
        "managed"
    ],
    "title": "EventPoolCreated",
    "type": "object"
}
```

### pool_deleted

#### Example

```json
{
    "pool_name": "example"
}
```

#### Schema

```json
{
    "additionalProperties": false,
    "properties": {
        "pool_name": {
            "title": "Pool Name",
            "type": "string"
        }
    },
    "required": [
        "pool_name"
    ],
    "title": "EventPoolDeleted",
    "type": "object"
}
```

### proxy_created

#### Example

```json
{
    "region": "eastus"
}
```

#### Schema

```json
{
    "additionalProperties": false,
    "properties": {
        "region": {
            "title": "Region",
            "type": "string"
        }
    },
    "required": [
        "region"
    ],
    "title": "EventProxyCreated",
    "type": "object"
}
```

### proxy_deleted

#### Example

```json
{
    "region": "eastus"
}
```

#### Schema

```json
{
    "additionalProperties": false,
    "properties": {
        "region": {
            "title": "Region",
            "type": "string"
        }
    },
    "required": [
        "region"
    ],
    "title": "EventProxyDeleted",
    "type": "object"
}
```

### proxy_failed

#### Example

```json
{
    "error": {
        "code": 472,
        "errors": [
            "example error message"
        ]
    },
    "region": "eastus"
}
```

#### Schema

```json
{
    "additionalProperties": false,
    "definitions": {
        "Error": {
            "properties": {
                "code": {
                    "$ref": "#/definitions/ErrorCode"
                },
                "errors": {
                    "items": {
                        "type": "string"
                    },
                    "title": "Errors",
                    "type": "array"
                }
            },
            "required": [
                "code",
                "errors"
            ],
            "title": "Error",
            "type": "object"
        },
        "ErrorCode": {
            "description": "An enumeration.",
            "enum": [
                450,
                451,
                452,
                453,
                454,
                455,
                456,
                457,
                458,
                459,
                460,
                461,
                462,
                463,
                464,
                465,
                467,
                468,
                469,
                470,
                471,
                472
            ],
            "title": "ErrorCode"
        }
    },
    "properties": {
        "error": {
            "$ref": "#/definitions/Error"
        },
        "region": {
            "title": "Region",
            "type": "string"
        }
    },
    "required": [
        "region",
        "error"
    ],
    "title": "EventProxyFailed",
    "type": "object"
}
```

### regression_reported

#### Example

```json
{
    "container": "container-name",
    "filename": "example.json",
    "regression_report": {
        "crash_test_result": {
            "crash_report": {
                "asan_log": "example asan log",
                "call_stack": [
                    "#0 line",
                    "#1 line",
                    "#2 line"
                ],
                "call_stack_sha256": "0000000000000000000000000000000000000000000000000000000000000000",
                "crash_site": "example crash site",
                "crash_type": "example crash report type",
                "executable": "fuzz.exe",
                "input_blob": {
                    "account": "contoso-storage-account",
                    "container": "crashes",
                    "name": "input.txt"
                },
                "input_sha256": "e3b0c44298fc1c149afbf4c8996fb92427ae41e4649b934ca495991b7852b855",
                "job_id": "00000000-0000-0000-0000-000000000000",
                "scariness_description": "example-scariness",
                "scariness_score": 10,
                "task_id": "00000000-0000-0000-0000-000000000000"
            }
        },
        "original_crash_test_result": {
            "crash_report": {
                "asan_log": "example asan log",
                "call_stack": [
                    "#0 line",
                    "#1 line",
                    "#2 line"
                ],
                "call_stack_sha256": "0000000000000000000000000000000000000000000000000000000000000000",
                "crash_site": "example crash site",
                "crash_type": "example crash report type",
                "executable": "fuzz.exe",
                "input_blob": {
                    "account": "contoso-storage-account",
                    "container": "crashes",
                    "name": "input.txt"
                },
                "input_sha256": "e3b0c44298fc1c149afbf4c8996fb92427ae41e4649b934ca495991b7852b855",
                "job_id": "00000000-0000-0000-0000-000000000000",
                "scariness_description": "example-scariness",
                "scariness_score": 10,
                "task_id": "00000000-0000-0000-0000-000000000000"
            }
        }
    }
}
```

#### Schema

```json
{
    "additionalProperties": false,
    "definitions": {
        "BlobRef": {
            "properties": {
                "account": {
                    "title": "Account",
                    "type": "string"
                },
                "container": {
                    "title": "Container",
                    "type": "string"
                },
                "name": {
                    "title": "Name",
                    "type": "string"
                }
            },
            "required": [
                "account",
                "container",
                "name"
            ],
            "title": "BlobRef",
            "type": "object"
        },
        "CrashTestResult": {
            "properties": {
                "crash_report": {
                    "$ref": "#/definitions/Report"
                },
                "no_repro": {
                    "$ref": "#/definitions/NoReproReport"
                }
            },
            "title": "CrashTestResult",
            "type": "object"
        },
        "NoReproReport": {
            "properties": {
                "error": {
                    "title": "Error",
                    "type": "string"
                },
                "executable": {
                    "title": "Executable",
                    "type": "string"
                },
                "input_blob": {
                    "$ref": "#/definitions/BlobRef"
                },
                "input_sha256": {
                    "title": "Input Sha256",
                    "type": "string"
                },
                "job_id": {
                    "format": "uuid",
                    "title": "Job Id",
                    "type": "string"
                },
                "task_id": {
                    "format": "uuid",
                    "title": "Task Id",
                    "type": "string"
                },
                "tries": {
                    "title": "Tries",
                    "type": "integer"
                }
            },
            "required": [
                "input_sha256",
                "executable",
                "task_id",
                "job_id",
                "tries"
            ],
            "title": "NoReproReport",
            "type": "object"
        },
        "RegressionReport": {
            "properties": {
                "crash_test_result": {
                    "$ref": "#/definitions/CrashTestResult"
                },
                "original_crash_test_result": {
                    "$ref": "#/definitions/CrashTestResult"
                }
            },
            "required": [
                "crash_test_result"
            ],
            "title": "RegressionReport",
            "type": "object"
        },
        "Report": {
            "properties": {
                "asan_log": {
                    "title": "Asan Log",
                    "type": "string"
                },
                "call_stack": {
                    "items": {
                        "type": "string"
                    },
                    "title": "Call Stack",
                    "type": "array"
                },
                "call_stack_sha256": {
                    "title": "Call Stack Sha256",
                    "type": "string"
                },
                "crash_site": {
                    "title": "Crash Site",
                    "type": "string"
                },
                "crash_type": {
                    "title": "Crash Type",
                    "type": "string"
                },
                "executable": {
                    "title": "Executable",
                    "type": "string"
                },
                "input_blob": {
                    "$ref": "#/definitions/BlobRef"
                },
                "input_sha256": {
                    "title": "Input Sha256",
                    "type": "string"
                },
                "input_url": {
                    "title": "Input Url",
                    "type": "string"
                },
                "job_id": {
                    "format": "uuid",
                    "title": "Job Id",
                    "type": "string"
                },
                "minimized_stack": {
                    "items": {
                        "type": "string"
                    },
                    "title": "Minimized Stack",
                    "type": "array"
                },
                "minimized_stack_function_names": {
                    "items": {
                        "type": "string"
                    },
                    "title": "Minimized Stack Function Names",
                    "type": "array"
                },
                "minimized_stack_function_names_sha256": {
                    "title": "Minimized Stack Function Names Sha256",
                    "type": "string"
                },
                "minimized_stack_sha256": {
                    "title": "Minimized Stack Sha256",
                    "type": "string"
                },
                "scariness_description": {
                    "title": "Scariness Description",
                    "type": "string"
                },
                "scariness_score": {
                    "title": "Scariness Score",
                    "type": "integer"
                },
                "task_id": {
                    "format": "uuid",
                    "title": "Task Id",
                    "type": "string"
                }
            },
            "required": [
                "executable",
                "crash_type",
                "crash_site",
                "call_stack",
                "call_stack_sha256",
                "input_sha256",
                "task_id",
                "job_id"
            ],
            "title": "Report",
            "type": "object"
        }
    },
    "properties": {
        "container": {
            "title": "Container",
            "type": "string"
        },
        "filename": {
            "title": "Filename",
            "type": "string"
        },
        "regression_report": {
            "$ref": "#/definitions/RegressionReport"
        }
    },
    "required": [
        "regression_report",
        "container",
        "filename"
    ],
    "title": "EventRegressionReported",
    "type": "object"
}
```

### scaleset_created

#### Example

```json
{
    "image": "Canonical:UbuntuServer:18.04-LTS:latest",
    "pool_name": "example",
    "region": "eastus",
    "scaleset_id": "00000000-0000-0000-0000-000000000000",
    "size": 10,
    "vm_sku": "Standard_D2s_v3"
}
```

#### Schema

```json
{
    "additionalProperties": false,
    "properties": {
        "image": {
            "title": "Image",
            "type": "string"
        },
        "pool_name": {
            "title": "Pool Name",
            "type": "string"
        },
        "region": {
            "title": "Region",
            "type": "string"
        },
        "scaleset_id": {
            "format": "uuid",
            "title": "Scaleset Id",
            "type": "string"
        },
        "size": {
            "title": "Size",
            "type": "integer"
        },
        "vm_sku": {
            "title": "Vm Sku",
            "type": "string"
        }
    },
    "required": [
        "scaleset_id",
        "pool_name",
        "vm_sku",
        "image",
        "region",
        "size"
    ],
    "title": "EventScalesetCreated",
    "type": "object"
}
```

### scaleset_deleted

#### Example

```json
{
    "pool_name": "example",
    "scaleset_id": "00000000-0000-0000-0000-000000000000"
}
```

#### Schema

```json
{
    "additionalProperties": false,
    "properties": {
        "pool_name": {
            "title": "Pool Name",
            "type": "string"
        },
        "scaleset_id": {
            "format": "uuid",
            "title": "Scaleset Id",
            "type": "string"
        }
    },
    "required": [
        "scaleset_id",
        "pool_name"
    ],
    "title": "EventScalesetDeleted",
    "type": "object"
}
```

### scaleset_failed

#### Example

```json
{
    "error": {
        "code": 456,
        "errors": [
            "example error message"
        ]
    },
    "pool_name": "example",
    "scaleset_id": "00000000-0000-0000-0000-000000000000"
}
```

#### Schema

```json
{
    "additionalProperties": false,
    "definitions": {
        "Error": {
            "properties": {
                "code": {
                    "$ref": "#/definitions/ErrorCode"
                },
                "errors": {
                    "items": {
                        "type": "string"
                    },
                    "title": "Errors",
                    "type": "array"
                }
            },
            "required": [
                "code",
                "errors"
            ],
            "title": "Error",
            "type": "object"
        },
        "ErrorCode": {
            "description": "An enumeration.",
            "enum": [
                450,
                451,
                452,
                453,
                454,
                455,
                456,
                457,
                458,
                459,
                460,
                461,
                462,
                463,
                464,
                465,
                467,
                468,
                469,
                470,
                471,
                472
            ],
            "title": "ErrorCode"
        }
    },
    "properties": {
        "error": {
            "$ref": "#/definitions/Error"
        },
        "pool_name": {
            "title": "Pool Name",
            "type": "string"
        },
        "scaleset_id": {
            "format": "uuid",
            "title": "Scaleset Id",
            "type": "string"
        }
    },
    "required": [
        "scaleset_id",
        "pool_name",
        "error"
    ],
    "title": "EventScalesetFailed",
    "type": "object"
}
```

### task_created

#### Example

```json
{
    "config": {
        "containers": [
            {
                "name": "my-setup",
                "type": "setup"
            },
            {
                "name": "my-inputs",
                "type": "inputs"
            },
            {
                "name": "my-crashes",
                "type": "crashes"
            }
        ],
        "job_id": "00000000-0000-0000-0000-000000000000",
        "tags": {},
        "task": {
            "check_debugger": true,
            "duration": 1,
            "target_env": {},
            "target_exe": "fuzz.exe",
            "target_options": [],
            "type": "libfuzzer_fuzz"
        }
    },
    "job_id": "00000000-0000-0000-0000-000000000000",
    "task_id": "00000000-0000-0000-0000-000000000000",
    "user_info": {
        "application_id": "00000000-0000-0000-0000-000000000000",
        "object_id": "00000000-0000-0000-0000-000000000000",
        "upn": "example@contoso.com"
    }
}
```

#### Schema

```json
{
    "additionalProperties": false,
    "definitions": {
        "ContainerType": {
            "description": "An enumeration.",
            "enum": [
                "analysis",
                "coverage",
                "crashes",
                "inputs",
                "no_repro",
                "readonly_inputs",
                "reports",
                "setup",
                "tools",
                "unique_inputs",
                "unique_reports",
                "regression_reports"
            ],
            "title": "ContainerType"
        },
        "StatsFormat": {
            "description": "An enumeration.",
            "enum": [
                "AFL"
            ],
            "title": "StatsFormat"
        },
        "TaskConfig": {
            "properties": {
                "colocate": {
                    "title": "Colocate",
                    "type": "boolean"
                },
                "containers": {
                    "items": {
                        "$ref": "#/definitions/TaskContainers"
                    },
                    "title": "Containers",
                    "type": "array"
                },
                "debug": {
                    "items": {
                        "$ref": "#/definitions/TaskDebugFlag"
                    },
                    "type": "array"
                },
                "job_id": {
                    "format": "uuid",
                    "title": "Job Id",
                    "type": "string"
                },
                "pool": {
                    "$ref": "#/definitions/TaskPool"
                },
                "prereq_tasks": {
                    "items": {
                        "format": "uuid",
                        "type": "string"
                    },
                    "title": "Prereq Tasks",
                    "type": "array"
                },
                "tags": {
                    "additionalProperties": {
                        "type": "string"
                    },
                    "title": "Tags",
                    "type": "object"
                },
                "task": {
                    "$ref": "#/definitions/TaskDetails"
                },
                "vm": {
                    "$ref": "#/definitions/TaskVm"
                }
            },
            "required": [
                "job_id",
                "task",
                "containers",
                "tags"
            ],
            "title": "TaskConfig",
            "type": "object"
        },
        "TaskContainers": {
            "properties": {
                "name": {
                    "title": "Name",
                    "type": "string"
                },
                "type": {
                    "$ref": "#/definitions/ContainerType"
                }
            },
            "required": [
                "type",
                "name"
            ],
            "title": "TaskContainers",
            "type": "object"
        },
        "TaskDebugFlag": {
            "description": "An enumeration.",
            "enum": [
                "keep_node_on_failure",
                "keep_node_on_completion"
            ],
            "title": "TaskDebugFlag"
        },
        "TaskDetails": {
            "properties": {
                "analyzer_env": {
                    "additionalProperties": {
                        "type": "string"
                    },
                    "title": "Analyzer Env",
                    "type": "object"
                },
                "analyzer_exe": {
                    "title": "Analyzer Exe",
                    "type": "string"
                },
                "analyzer_options": {
                    "items": {
                        "type": "string"
                    },
                    "title": "Analyzer Options",
                    "type": "array"
                },
                "check_asan_log": {
                    "title": "Check Asan Log",
                    "type": "boolean"
                },
                "check_debugger": {
                    "default": true,
                    "title": "Check Debugger",
                    "type": "boolean"
                },
                "check_fuzzer_help": {
                    "title": "Check Fuzzer Help",
                    "type": "boolean"
                },
                "check_retry_count": {
                    "title": "Check Retry Count",
                    "type": "integer"
                },
                "duration": {
                    "title": "Duration",
                    "type": "integer"
                },
                "ensemble_sync_delay": {
                    "title": "Ensemble Sync Delay",
                    "type": "integer"
                },
                "expect_crash_on_failure": {
                    "title": "Expect Crash On Failure",
                    "type": "boolean"
                },
                "generator_env": {
                    "additionalProperties": {
                        "type": "string"
                    },
                    "title": "Generator Env",
                    "type": "object"
                },
                "generator_exe": {
                    "title": "Generator Exe",
                    "type": "string"
                },
                "generator_options": {
                    "items": {
                        "type": "string"
                    },
                    "title": "Generator Options",
                    "type": "array"
                },
                "minimized_stack_depth": {
                    "title": "Minimized Stack Depth",
                    "type": "integer"
                },
                "preserve_existing_outputs": {
                    "title": "Preserve Existing Outputs",
                    "type": "boolean"
                },
                "reboot_after_setup": {
                    "title": "Reboot After Setup",
                    "type": "boolean"
                },
                "rename_output": {
                    "title": "Rename Output",
                    "type": "boolean"
                },
                "report_list": {
                    "items": {
                        "type": "string"
                    },
                    "title": "Report List",
                    "type": "array"
                },
                "stats_file": {
                    "title": "Stats File",
                    "type": "string"
                },
                "stats_format": {
                    "$ref": "#/definitions/StatsFormat"
                },
                "supervisor_env": {
                    "additionalProperties": {
                        "type": "string"
                    },
                    "title": "Supervisor Env",
                    "type": "object"
                },
                "supervisor_exe": {
                    "title": "Supervisor Exe",
                    "type": "string"
                },
                "supervisor_input_marker": {
                    "title": "Supervisor Input Marker",
                    "type": "string"
                },
                "supervisor_options": {
                    "items": {
                        "type": "string"
                    },
                    "title": "Supervisor Options",
                    "type": "array"
                },
                "target_env": {
                    "additionalProperties": {
                        "type": "string"
                    },
                    "title": "Target Env",
                    "type": "object"
                },
                "target_exe": {
                    "title": "Target Exe",
                    "type": "string"
                },
                "target_options": {
                    "items": {
                        "type": "string"
                    },
                    "title": "Target Options",
                    "type": "array"
                },
                "target_options_merge": {
                    "title": "Target Options Merge",
                    "type": "boolean"
                },
                "target_timeout": {
                    "title": "Target Timeout",
                    "type": "integer"
                },
                "target_workers": {
                    "title": "Target Workers",
                    "type": "integer"
                },
                "type": {
                    "$ref": "#/definitions/TaskType"
                },
                "wait_for_files": {
                    "$ref": "#/definitions/ContainerType"
                }
            },
            "required": [
                "type",
                "duration"
            ],
            "title": "TaskDetails",
            "type": "object"
        },
        "TaskPool": {
            "properties": {
                "count": {
                    "title": "Count",
                    "type": "integer"
                },
                "pool_name": {
                    "title": "Pool Name",
                    "type": "string"
                }
            },
            "required": [
                "count",
                "pool_name"
            ],
            "title": "TaskPool",
            "type": "object"
        },
        "TaskType": {
            "description": "An enumeration.",
            "enum": [
                "libfuzzer_fuzz",
                "libfuzzer_coverage",
                "libfuzzer_crash_report",
                "libfuzzer_merge",
                "libfuzzer_regression",
                "generic_analysis",
                "generic_supervisor",
                "generic_merge",
                "generic_generator",
                "generic_crash_report",
                "generic_regression"
            ],
            "title": "TaskType"
        },
        "TaskVm": {
            "properties": {
                "count": {
                    "default": 1,
                    "title": "Count",
                    "type": "integer"
                },
                "image": {
                    "title": "Image",
                    "type": "string"
                },
                "reboot_after_setup": {
                    "title": "Reboot After Setup",
                    "type": "boolean"
                },
                "region": {
                    "title": "Region",
                    "type": "string"
                },
                "sku": {
                    "title": "Sku",
                    "type": "string"
                },
                "spot_instances": {
                    "default": false,
                    "title": "Spot Instances",
                    "type": "boolean"
                }
            },
            "required": [
                "region",
                "sku",
                "image"
            ],
            "title": "TaskVm",
            "type": "object"
        },
        "UserInfo": {
            "properties": {
                "application_id": {
                    "format": "uuid",
                    "title": "Application Id",
                    "type": "string"
                },
                "object_id": {
                    "format": "uuid",
                    "title": "Object Id",
                    "type": "string"
                },
                "upn": {
                    "title": "Upn",
                    "type": "string"
                }
            },
            "title": "UserInfo",
            "type": "object"
        }
    },
    "properties": {
        "config": {
            "$ref": "#/definitions/TaskConfig"
        },
        "job_id": {
            "format": "uuid",
            "title": "Job Id",
            "type": "string"
        },
        "task_id": {
            "format": "uuid",
            "title": "Task Id",
            "type": "string"
        },
        "user_info": {
            "$ref": "#/definitions/UserInfo"
        }
    },
    "required": [
        "job_id",
        "task_id",
        "config"
    ],
    "title": "EventTaskCreated",
    "type": "object"
}
```

### task_failed

#### Example

```json
{
    "config": {
        "containers": [
            {
                "name": "my-setup",
                "type": "setup"
            },
            {
                "name": "my-inputs",
                "type": "inputs"
            },
            {
                "name": "my-crashes",
                "type": "crashes"
            }
        ],
        "job_id": "00000000-0000-0000-0000-000000000000",
        "tags": {},
        "task": {
            "check_debugger": true,
            "duration": 1,
            "target_env": {},
            "target_exe": "fuzz.exe",
            "target_options": [],
            "type": "libfuzzer_fuzz"
        }
    },
    "error": {
        "code": 468,
        "errors": [
            "example error message"
        ]
    },
    "job_id": "00000000-0000-0000-0000-000000000000",
    "task_id": "00000000-0000-0000-0000-000000000000",
    "user_info": {
        "application_id": "00000000-0000-0000-0000-000000000000",
        "object_id": "00000000-0000-0000-0000-000000000000",
        "upn": "example@contoso.com"
    }
}
```

#### Schema

```json
{
    "additionalProperties": false,
    "definitions": {
        "ContainerType": {
            "description": "An enumeration.",
            "enum": [
                "analysis",
                "coverage",
                "crashes",
                "inputs",
                "no_repro",
                "readonly_inputs",
                "reports",
                "setup",
                "tools",
                "unique_inputs",
                "unique_reports",
                "regression_reports"
            ],
            "title": "ContainerType"
        },
        "Error": {
            "properties": {
                "code": {
                    "$ref": "#/definitions/ErrorCode"
                },
                "errors": {
                    "items": {
                        "type": "string"
                    },
                    "title": "Errors",
                    "type": "array"
                }
            },
            "required": [
                "code",
                "errors"
            ],
            "title": "Error",
            "type": "object"
        },
        "ErrorCode": {
            "description": "An enumeration.",
            "enum": [
                450,
                451,
                452,
                453,
                454,
                455,
                456,
                457,
                458,
                459,
                460,
                461,
                462,
                463,
                464,
                465,
                467,
                468,
                469,
                470,
                471,
                472
            ],
            "title": "ErrorCode"
        },
        "StatsFormat": {
            "description": "An enumeration.",
            "enum": [
                "AFL"
            ],
            "title": "StatsFormat"
        },
        "TaskConfig": {
            "properties": {
                "colocate": {
                    "title": "Colocate",
                    "type": "boolean"
                },
                "containers": {
                    "items": {
                        "$ref": "#/definitions/TaskContainers"
                    },
                    "title": "Containers",
                    "type": "array"
                },
                "debug": {
                    "items": {
                        "$ref": "#/definitions/TaskDebugFlag"
                    },
                    "type": "array"
                },
                "job_id": {
                    "format": "uuid",
                    "title": "Job Id",
                    "type": "string"
                },
                "pool": {
                    "$ref": "#/definitions/TaskPool"
                },
                "prereq_tasks": {
                    "items": {
                        "format": "uuid",
                        "type": "string"
                    },
                    "title": "Prereq Tasks",
                    "type": "array"
                },
                "tags": {
                    "additionalProperties": {
                        "type": "string"
                    },
                    "title": "Tags",
                    "type": "object"
                },
                "task": {
                    "$ref": "#/definitions/TaskDetails"
                },
                "vm": {
                    "$ref": "#/definitions/TaskVm"
                }
            },
            "required": [
                "job_id",
                "task",
                "containers",
                "tags"
            ],
            "title": "TaskConfig",
            "type": "object"
        },
        "TaskContainers": {
            "properties": {
                "name": {
                    "title": "Name",
                    "type": "string"
                },
                "type": {
                    "$ref": "#/definitions/ContainerType"
                }
            },
            "required": [
                "type",
                "name"
            ],
            "title": "TaskContainers",
            "type": "object"
        },
        "TaskDebugFlag": {
            "description": "An enumeration.",
            "enum": [
                "keep_node_on_failure",
                "keep_node_on_completion"
            ],
            "title": "TaskDebugFlag"
        },
        "TaskDetails": {
            "properties": {
                "analyzer_env": {
                    "additionalProperties": {
                        "type": "string"
                    },
                    "title": "Analyzer Env",
                    "type": "object"
                },
                "analyzer_exe": {
                    "title": "Analyzer Exe",
                    "type": "string"
                },
                "analyzer_options": {
                    "items": {
                        "type": "string"
                    },
                    "title": "Analyzer Options",
                    "type": "array"
                },
                "check_asan_log": {
                    "title": "Check Asan Log",
                    "type": "boolean"
                },
                "check_debugger": {
                    "default": true,
                    "title": "Check Debugger",
                    "type": "boolean"
                },
                "check_fuzzer_help": {
                    "title": "Check Fuzzer Help",
                    "type": "boolean"
                },
                "check_retry_count": {
                    "title": "Check Retry Count",
                    "type": "integer"
                },
                "duration": {
                    "title": "Duration",
                    "type": "integer"
                },
                "ensemble_sync_delay": {
                    "title": "Ensemble Sync Delay",
                    "type": "integer"
                },
                "expect_crash_on_failure": {
                    "title": "Expect Crash On Failure",
                    "type": "boolean"
                },
                "generator_env": {
                    "additionalProperties": {
                        "type": "string"
                    },
                    "title": "Generator Env",
                    "type": "object"
                },
                "generator_exe": {
                    "title": "Generator Exe",
                    "type": "string"
                },
                "generator_options": {
                    "items": {
                        "type": "string"
                    },
                    "title": "Generator Options",
                    "type": "array"
                },
                "minimized_stack_depth": {
                    "title": "Minimized Stack Depth",
                    "type": "integer"
                },
                "preserve_existing_outputs": {
                    "title": "Preserve Existing Outputs",
                    "type": "boolean"
                },
                "reboot_after_setup": {
                    "title": "Reboot After Setup",
                    "type": "boolean"
                },
                "rename_output": {
                    "title": "Rename Output",
                    "type": "boolean"
                },
                "report_list": {
                    "items": {
                        "type": "string"
                    },
                    "title": "Report List",
                    "type": "array"
                },
                "stats_file": {
                    "title": "Stats File",
                    "type": "string"
                },
                "stats_format": {
                    "$ref": "#/definitions/StatsFormat"
                },
                "supervisor_env": {
                    "additionalProperties": {
                        "type": "string"
                    },
                    "title": "Supervisor Env",
                    "type": "object"
                },
                "supervisor_exe": {
                    "title": "Supervisor Exe",
                    "type": "string"
                },
                "supervisor_input_marker": {
                    "title": "Supervisor Input Marker",
                    "type": "string"
                },
                "supervisor_options": {
                    "items": {
                        "type": "string"
                    },
                    "title": "Supervisor Options",
                    "type": "array"
                },
                "target_env": {
                    "additionalProperties": {
                        "type": "string"
                    },
                    "title": "Target Env",
                    "type": "object"
                },
                "target_exe": {
                    "title": "Target Exe",
                    "type": "string"
                },
                "target_options": {
                    "items": {
                        "type": "string"
                    },
                    "title": "Target Options",
                    "type": "array"
                },
                "target_options_merge": {
                    "title": "Target Options Merge",
                    "type": "boolean"
                },
                "target_timeout": {
                    "title": "Target Timeout",
                    "type": "integer"
                },
                "target_workers": {
                    "title": "Target Workers",
                    "type": "integer"
                },
                "type": {
                    "$ref": "#/definitions/TaskType"
                },
                "wait_for_files": {
                    "$ref": "#/definitions/ContainerType"
                }
            },
            "required": [
                "type",
                "duration"
            ],
            "title": "TaskDetails",
            "type": "object"
        },
        "TaskPool": {
            "properties": {
                "count": {
                    "title": "Count",
                    "type": "integer"
                },
                "pool_name": {
                    "title": "Pool Name",
                    "type": "string"
                }
            },
            "required": [
                "count",
                "pool_name"
            ],
            "title": "TaskPool",
            "type": "object"
        },
        "TaskType": {
            "description": "An enumeration.",
            "enum": [
                "libfuzzer_fuzz",
                "libfuzzer_coverage",
                "libfuzzer_crash_report",
                "libfuzzer_merge",
                "libfuzzer_regression",
                "generic_analysis",
                "generic_supervisor",
                "generic_merge",
                "generic_generator",
                "generic_crash_report",
                "generic_regression"
            ],
            "title": "TaskType"
        },
        "TaskVm": {
            "properties": {
                "count": {
                    "default": 1,
                    "title": "Count",
                    "type": "integer"
                },
                "image": {
                    "title": "Image",
                    "type": "string"
                },
                "reboot_after_setup": {
                    "title": "Reboot After Setup",
                    "type": "boolean"
                },
                "region": {
                    "title": "Region",
                    "type": "string"
                },
                "sku": {
                    "title": "Sku",
                    "type": "string"
                },
                "spot_instances": {
                    "default": false,
                    "title": "Spot Instances",
                    "type": "boolean"
                }
            },
            "required": [
                "region",
                "sku",
                "image"
            ],
            "title": "TaskVm",
            "type": "object"
        },
        "UserInfo": {
            "properties": {
                "application_id": {
                    "format": "uuid",
                    "title": "Application Id",
                    "type": "string"
                },
                "object_id": {
                    "format": "uuid",
                    "title": "Object Id",
                    "type": "string"
                },
                "upn": {
                    "title": "Upn",
                    "type": "string"
                }
            },
            "title": "UserInfo",
            "type": "object"
        }
    },
    "properties": {
        "config": {
            "$ref": "#/definitions/TaskConfig"
        },
        "error": {
            "$ref": "#/definitions/Error"
        },
        "job_id": {
            "format": "uuid",
            "title": "Job Id",
            "type": "string"
        },
        "task_id": {
            "format": "uuid",
            "title": "Task Id",
            "type": "string"
        },
        "user_info": {
            "$ref": "#/definitions/UserInfo"
        }
    },
    "required": [
        "job_id",
        "task_id",
        "error",
        "config"
    ],
    "title": "EventTaskFailed",
    "type": "object"
}
```

### task_heartbeat

#### Example

```json
{
    "config": {
        "containers": [
            {
                "name": "my-setup",
                "type": "setup"
            },
            {
                "name": "my-inputs",
                "type": "inputs"
            },
            {
                "name": "my-crashes",
                "type": "crashes"
            }
        ],
        "job_id": "00000000-0000-0000-0000-000000000000",
        "tags": {},
        "task": {
            "check_debugger": true,
            "duration": 1,
            "target_env": {},
            "target_exe": "fuzz.exe",
            "target_options": [],
            "type": "libfuzzer_fuzz"
        }
    },
    "job_id": "00000000-0000-0000-0000-000000000000",
    "task_id": "00000000-0000-0000-0000-000000000000"
}
```

#### Schema

```json
{
    "additionalProperties": false,
    "definitions": {
        "ContainerType": {
            "description": "An enumeration.",
            "enum": [
                "analysis",
                "coverage",
                "crashes",
                "inputs",
                "no_repro",
                "readonly_inputs",
                "reports",
                "setup",
                "tools",
                "unique_inputs",
                "unique_reports",
                "regression_reports"
            ],
            "title": "ContainerType"
        },
        "StatsFormat": {
            "description": "An enumeration.",
            "enum": [
                "AFL"
            ],
            "title": "StatsFormat"
        },
        "TaskConfig": {
            "properties": {
                "colocate": {
                    "title": "Colocate",
                    "type": "boolean"
                },
                "containers": {
                    "items": {
                        "$ref": "#/definitions/TaskContainers"
                    },
                    "title": "Containers",
                    "type": "array"
                },
                "debug": {
                    "items": {
                        "$ref": "#/definitions/TaskDebugFlag"
                    },
                    "type": "array"
                },
                "job_id": {
                    "format": "uuid",
                    "title": "Job Id",
                    "type": "string"
                },
                "pool": {
                    "$ref": "#/definitions/TaskPool"
                },
                "prereq_tasks": {
                    "items": {
                        "format": "uuid",
                        "type": "string"
                    },
                    "title": "Prereq Tasks",
                    "type": "array"
                },
                "tags": {
                    "additionalProperties": {
                        "type": "string"
                    },
                    "title": "Tags",
                    "type": "object"
                },
                "task": {
                    "$ref": "#/definitions/TaskDetails"
                },
                "vm": {
                    "$ref": "#/definitions/TaskVm"
                }
            },
            "required": [
                "job_id",
                "task",
                "containers",
                "tags"
            ],
            "title": "TaskConfig",
            "type": "object"
        },
        "TaskContainers": {
            "properties": {
                "name": {
                    "title": "Name",
                    "type": "string"
                },
                "type": {
                    "$ref": "#/definitions/ContainerType"
                }
            },
            "required": [
                "type",
                "name"
            ],
            "title": "TaskContainers",
            "type": "object"
        },
        "TaskDebugFlag": {
            "description": "An enumeration.",
            "enum": [
                "keep_node_on_failure",
                "keep_node_on_completion"
            ],
            "title": "TaskDebugFlag"
        },
        "TaskDetails": {
            "properties": {
                "analyzer_env": {
                    "additionalProperties": {
                        "type": "string"
                    },
                    "title": "Analyzer Env",
                    "type": "object"
                },
                "analyzer_exe": {
                    "title": "Analyzer Exe",
                    "type": "string"
                },
                "analyzer_options": {
                    "items": {
                        "type": "string"
                    },
                    "title": "Analyzer Options",
                    "type": "array"
                },
                "check_asan_log": {
                    "title": "Check Asan Log",
                    "type": "boolean"
                },
                "check_debugger": {
                    "default": true,
                    "title": "Check Debugger",
                    "type": "boolean"
                },
                "check_fuzzer_help": {
                    "title": "Check Fuzzer Help",
                    "type": "boolean"
                },
                "check_retry_count": {
                    "title": "Check Retry Count",
                    "type": "integer"
                },
                "duration": {
                    "title": "Duration",
                    "type": "integer"
                },
                "ensemble_sync_delay": {
                    "title": "Ensemble Sync Delay",
                    "type": "integer"
                },
                "expect_crash_on_failure": {
                    "title": "Expect Crash On Failure",
                    "type": "boolean"
                },
                "generator_env": {
                    "additionalProperties": {
                        "type": "string"
                    },
                    "title": "Generator Env",
                    "type": "object"
                },
                "generator_exe": {
                    "title": "Generator Exe",
                    "type": "string"
                },
                "generator_options": {
                    "items": {
                        "type": "string"
                    },
                    "title": "Generator Options",
                    "type": "array"
                },
                "minimized_stack_depth": {
                    "title": "Minimized Stack Depth",
                    "type": "integer"
                },
                "preserve_existing_outputs": {
                    "title": "Preserve Existing Outputs",
                    "type": "boolean"
                },
                "reboot_after_setup": {
                    "title": "Reboot After Setup",
                    "type": "boolean"
                },
                "rename_output": {
                    "title": "Rename Output",
                    "type": "boolean"
                },
                "report_list": {
                    "items": {
                        "type": "string"
                    },
                    "title": "Report List",
                    "type": "array"
                },
                "stats_file": {
                    "title": "Stats File",
                    "type": "string"
                },
                "stats_format": {
                    "$ref": "#/definitions/StatsFormat"
                },
                "supervisor_env": {
                    "additionalProperties": {
                        "type": "string"
                    },
                    "title": "Supervisor Env",
                    "type": "object"
                },
                "supervisor_exe": {
                    "title": "Supervisor Exe",
                    "type": "string"
                },
                "supervisor_input_marker": {
                    "title": "Supervisor Input Marker",
                    "type": "string"
                },
                "supervisor_options": {
                    "items": {
                        "type": "string"
                    },
                    "title": "Supervisor Options",
                    "type": "array"
                },
                "target_env": {
                    "additionalProperties": {
                        "type": "string"
                    },
                    "title": "Target Env",
                    "type": "object"
                },
                "target_exe": {
                    "title": "Target Exe",
                    "type": "string"
                },
                "target_options": {
                    "items": {
                        "type": "string"
                    },
                    "title": "Target Options",
                    "type": "array"
                },
                "target_options_merge": {
                    "title": "Target Options Merge",
                    "type": "boolean"
                },
                "target_timeout": {
                    "title": "Target Timeout",
                    "type": "integer"
                },
                "target_workers": {
                    "title": "Target Workers",
                    "type": "integer"
                },
                "type": {
                    "$ref": "#/definitions/TaskType"
                },
                "wait_for_files": {
                    "$ref": "#/definitions/ContainerType"
                }
            },
            "required": [
                "type",
                "duration"
            ],
            "title": "TaskDetails",
            "type": "object"
        },
        "TaskPool": {
            "properties": {
                "count": {
                    "title": "Count",
                    "type": "integer"
                },
                "pool_name": {
                    "title": "Pool Name",
                    "type": "string"
                }
            },
            "required": [
                "count",
                "pool_name"
            ],
            "title": "TaskPool",
            "type": "object"
        },
        "TaskType": {
            "description": "An enumeration.",
            "enum": [
                "libfuzzer_fuzz",
                "libfuzzer_coverage",
                "libfuzzer_crash_report",
                "libfuzzer_merge",
                "libfuzzer_regression",
                "generic_analysis",
                "generic_supervisor",
                "generic_merge",
                "generic_generator",
                "generic_crash_report",
                "generic_regression"
            ],
            "title": "TaskType"
        },
        "TaskVm": {
            "properties": {
                "count": {
                    "default": 1,
                    "title": "Count",
                    "type": "integer"
                },
                "image": {
                    "title": "Image",
                    "type": "string"
                },
                "reboot_after_setup": {
                    "title": "Reboot After Setup",
                    "type": "boolean"
                },
                "region": {
                    "title": "Region",
                    "type": "string"
                },
                "sku": {
                    "title": "Sku",
                    "type": "string"
                },
                "spot_instances": {
                    "default": false,
                    "title": "Spot Instances",
                    "type": "boolean"
                }
            },
            "required": [
                "region",
                "sku",
                "image"
            ],
            "title": "TaskVm",
            "type": "object"
        }
    },
    "properties": {
        "config": {
            "$ref": "#/definitions/TaskConfig"
        },
        "job_id": {
            "format": "uuid",
            "title": "Job Id",
            "type": "string"
        },
        "task_id": {
            "format": "uuid",
            "title": "Task Id",
            "type": "string"
        }
    },
    "required": [
        "job_id",
        "task_id",
        "config"
    ],
    "title": "EventTaskHeartbeat",
    "type": "object"
}
```

### task_state_updated

#### Example

```json
{
    "config": {
        "containers": [
            {
                "name": "my-setup",
                "type": "setup"
            },
            {
                "name": "my-inputs",
                "type": "inputs"
            },
            {
                "name": "my-crashes",
                "type": "crashes"
            }
        ],
        "job_id": "00000000-0000-0000-0000-000000000000",
        "tags": {},
        "task": {
            "check_debugger": true,
            "duration": 1,
            "target_env": {},
            "target_exe": "fuzz.exe",
            "target_options": [],
            "type": "libfuzzer_fuzz"
        }
    },
    "job_id": "00000000-0000-0000-0000-000000000000",
    "state": "init",
    "task_id": "00000000-0000-0000-0000-000000000000"
}
```

#### Schema

```json
{
    "additionalProperties": false,
    "definitions": {
        "ContainerType": {
            "description": "An enumeration.",
            "enum": [
                "analysis",
                "coverage",
                "crashes",
                "inputs",
                "no_repro",
                "readonly_inputs",
                "reports",
                "setup",
                "tools",
                "unique_inputs",
                "unique_reports",
                "regression_reports"
            ],
            "title": "ContainerType"
        },
        "StatsFormat": {
            "description": "An enumeration.",
            "enum": [
                "AFL"
            ],
            "title": "StatsFormat"
        },
        "TaskConfig": {
            "properties": {
                "colocate": {
                    "title": "Colocate",
                    "type": "boolean"
                },
                "containers": {
                    "items": {
                        "$ref": "#/definitions/TaskContainers"
                    },
                    "title": "Containers",
                    "type": "array"
                },
                "debug": {
                    "items": {
                        "$ref": "#/definitions/TaskDebugFlag"
                    },
                    "type": "array"
                },
                "job_id": {
                    "format": "uuid",
                    "title": "Job Id",
                    "type": "string"
                },
                "pool": {
                    "$ref": "#/definitions/TaskPool"
                },
                "prereq_tasks": {
                    "items": {
                        "format": "uuid",
                        "type": "string"
                    },
                    "title": "Prereq Tasks",
                    "type": "array"
                },
                "tags": {
                    "additionalProperties": {
                        "type": "string"
                    },
                    "title": "Tags",
                    "type": "object"
                },
                "task": {
                    "$ref": "#/definitions/TaskDetails"
                },
                "vm": {
                    "$ref": "#/definitions/TaskVm"
                }
            },
            "required": [
                "job_id",
                "task",
                "containers",
                "tags"
            ],
            "title": "TaskConfig",
            "type": "object"
        },
        "TaskContainers": {
            "properties": {
                "name": {
                    "title": "Name",
                    "type": "string"
                },
                "type": {
                    "$ref": "#/definitions/ContainerType"
                }
            },
            "required": [
                "type",
                "name"
            ],
            "title": "TaskContainers",
            "type": "object"
        },
        "TaskDebugFlag": {
            "description": "An enumeration.",
            "enum": [
                "keep_node_on_failure",
                "keep_node_on_completion"
            ],
            "title": "TaskDebugFlag"
        },
        "TaskDetails": {
            "properties": {
                "analyzer_env": {
                    "additionalProperties": {
                        "type": "string"
                    },
                    "title": "Analyzer Env",
                    "type": "object"
                },
                "analyzer_exe": {
                    "title": "Analyzer Exe",
                    "type": "string"
                },
                "analyzer_options": {
                    "items": {
                        "type": "string"
                    },
                    "title": "Analyzer Options",
                    "type": "array"
                },
                "check_asan_log": {
                    "title": "Check Asan Log",
                    "type": "boolean"
                },
                "check_debugger": {
                    "default": true,
                    "title": "Check Debugger",
                    "type": "boolean"
                },
                "check_fuzzer_help": {
                    "title": "Check Fuzzer Help",
                    "type": "boolean"
                },
                "check_retry_count": {
                    "title": "Check Retry Count",
                    "type": "integer"
                },
                "duration": {
                    "title": "Duration",
                    "type": "integer"
                },
                "ensemble_sync_delay": {
                    "title": "Ensemble Sync Delay",
                    "type": "integer"
                },
                "expect_crash_on_failure": {
                    "title": "Expect Crash On Failure",
                    "type": "boolean"
                },
                "generator_env": {
                    "additionalProperties": {
                        "type": "string"
                    },
                    "title": "Generator Env",
                    "type": "object"
                },
                "generator_exe": {
                    "title": "Generator Exe",
                    "type": "string"
                },
                "generator_options": {
                    "items": {
                        "type": "string"
                    },
                    "title": "Generator Options",
                    "type": "array"
                },
                "minimized_stack_depth": {
                    "title": "Minimized Stack Depth",
                    "type": "integer"
                },
                "preserve_existing_outputs": {
                    "title": "Preserve Existing Outputs",
                    "type": "boolean"
                },
                "reboot_after_setup": {
                    "title": "Reboot After Setup",
                    "type": "boolean"
                },
                "rename_output": {
                    "title": "Rename Output",
                    "type": "boolean"
                },
                "report_list": {
                    "items": {
                        "type": "string"
                    },
                    "title": "Report List",
                    "type": "array"
                },
                "stats_file": {
                    "title": "Stats File",
                    "type": "string"
                },
                "stats_format": {
                    "$ref": "#/definitions/StatsFormat"
                },
                "supervisor_env": {
                    "additionalProperties": {
                        "type": "string"
                    },
                    "title": "Supervisor Env",
                    "type": "object"
                },
                "supervisor_exe": {
                    "title": "Supervisor Exe",
                    "type": "string"
                },
                "supervisor_input_marker": {
                    "title": "Supervisor Input Marker",
                    "type": "string"
                },
                "supervisor_options": {
                    "items": {
                        "type": "string"
                    },
                    "title": "Supervisor Options",
                    "type": "array"
                },
                "target_env": {
                    "additionalProperties": {
                        "type": "string"
                    },
                    "title": "Target Env",
                    "type": "object"
                },
                "target_exe": {
                    "title": "Target Exe",
                    "type": "string"
                },
                "target_options": {
                    "items": {
                        "type": "string"
                    },
                    "title": "Target Options",
                    "type": "array"
                },
                "target_options_merge": {
                    "title": "Target Options Merge",
                    "type": "boolean"
                },
                "target_timeout": {
                    "title": "Target Timeout",
                    "type": "integer"
                },
                "target_workers": {
                    "title": "Target Workers",
                    "type": "integer"
                },
                "type": {
                    "$ref": "#/definitions/TaskType"
                },
                "wait_for_files": {
                    "$ref": "#/definitions/ContainerType"
                }
            },
            "required": [
                "type",
                "duration"
            ],
            "title": "TaskDetails",
            "type": "object"
        },
        "TaskPool": {
            "properties": {
                "count": {
                    "title": "Count",
                    "type": "integer"
                },
                "pool_name": {
                    "title": "Pool Name",
                    "type": "string"
                }
            },
            "required": [
                "count",
                "pool_name"
            ],
            "title": "TaskPool",
            "type": "object"
        },
        "TaskState": {
            "description": "An enumeration.",
            "enum": [
                "init",
                "waiting",
                "scheduled",
                "setting_up",
                "running",
                "stopping",
                "stopped",
                "wait_job"
            ],
            "title": "TaskState"
        },
        "TaskType": {
            "description": "An enumeration.",
            "enum": [
                "libfuzzer_fuzz",
                "libfuzzer_coverage",
                "libfuzzer_crash_report",
                "libfuzzer_merge",
                "libfuzzer_regression",
                "generic_analysis",
                "generic_supervisor",
                "generic_merge",
                "generic_generator",
                "generic_crash_report",
                "generic_regression"
            ],
            "title": "TaskType"
        },
        "TaskVm": {
            "properties": {
                "count": {
                    "default": 1,
                    "title": "Count",
                    "type": "integer"
                },
                "image": {
                    "title": "Image",
                    "type": "string"
                },
                "reboot_after_setup": {
                    "title": "Reboot After Setup",
                    "type": "boolean"
                },
                "region": {
                    "title": "Region",
                    "type": "string"
                },
                "sku": {
                    "title": "Sku",
                    "type": "string"
                },
                "spot_instances": {
                    "default": false,
                    "title": "Spot Instances",
                    "type": "boolean"
                }
            },
            "required": [
                "region",
                "sku",
                "image"
            ],
            "title": "TaskVm",
            "type": "object"
        }
    },
    "properties": {
        "config": {
            "$ref": "#/definitions/TaskConfig"
        },
        "end_time": {
            "format": "date-time",
            "title": "End Time",
            "type": "string"
        },
        "job_id": {
            "format": "uuid",
            "title": "Job Id",
            "type": "string"
        },
        "state": {
            "$ref": "#/definitions/TaskState"
        },
        "task_id": {
            "format": "uuid",
            "title": "Task Id",
            "type": "string"
        }
    },
    "required": [
        "job_id",
        "task_id",
        "state",
        "config"
    ],
    "title": "EventTaskStateUpdated",
    "type": "object"
}
```

<<<<<<< HEAD
### scaleset_resize_scheduled

#### Example

```json
{
    "pool_name": "example",
    "scaleset_id": "00000000-0000-0000-0000-000000000000",
    "size": 0
}
```

#### Schema

```json
{
    "properties": {
        "pool_name": {
            "title": "Pool Name",
            "type": "string"
        },
        "scaleset_id": {
            "format": "uuid",
            "title": "Scaleset Id",
            "type": "string"
        },
        "size": {
            "title": "Size",
            "type": "integer"
        }
    },
    "required": [
        "scaleset_id",
        "pool_name",
        "size"
    ],
    "title": "EventScalesetResizeScheduled",
    "type": "object"
}
```

### task_created
=======
### task_stopped
>>>>>>> c06d439c

#### Example

```json
{
    "config": {
        "containers": [
            {
                "name": "my-setup",
                "type": "setup"
            },
            {
                "name": "my-inputs",
                "type": "inputs"
            },
            {
                "name": "my-crashes",
                "type": "crashes"
            }
        ],
        "job_id": "00000000-0000-0000-0000-000000000000",
        "tags": {},
        "task": {
            "check_debugger": true,
            "duration": 1,
            "target_env": {},
            "target_exe": "fuzz.exe",
            "target_options": [],
            "type": "libfuzzer_fuzz"
        }
    },
    "job_id": "00000000-0000-0000-0000-000000000000",
    "task_id": "00000000-0000-0000-0000-000000000000",
    "user_info": {
        "application_id": "00000000-0000-0000-0000-000000000000",
        "object_id": "00000000-0000-0000-0000-000000000000",
        "upn": "example@contoso.com"
    }
}
```

#### Schema

```json
{
    "additionalProperties": false,
    "definitions": {
        "ContainerType": {
            "description": "An enumeration.",
            "enum": [
                "analysis",
                "coverage",
                "crashes",
                "inputs",
                "no_repro",
                "readonly_inputs",
                "reports",
                "setup",
                "tools",
                "unique_inputs",
                "unique_reports",
                "regression_reports"
            ],
            "title": "ContainerType"
        },
        "StatsFormat": {
            "description": "An enumeration.",
            "enum": [
                "AFL"
            ],
            "title": "StatsFormat"
        },
        "TaskConfig": {
            "properties": {
                "colocate": {
                    "title": "Colocate",
                    "type": "boolean"
                },
                "containers": {
                    "items": {
                        "$ref": "#/definitions/TaskContainers"
                    },
                    "title": "Containers",
                    "type": "array"
                },
                "debug": {
                    "items": {
                        "$ref": "#/definitions/TaskDebugFlag"
                    },
                    "type": "array"
                },
                "job_id": {
                    "format": "uuid",
                    "title": "Job Id",
                    "type": "string"
                },
                "pool": {
                    "$ref": "#/definitions/TaskPool"
                },
                "prereq_tasks": {
                    "items": {
                        "format": "uuid",
                        "type": "string"
                    },
                    "title": "Prereq Tasks",
                    "type": "array"
                },
                "tags": {
                    "additionalProperties": {
                        "type": "string"
                    },
                    "title": "Tags",
                    "type": "object"
                },
                "task": {
                    "$ref": "#/definitions/TaskDetails"
                },
                "vm": {
                    "$ref": "#/definitions/TaskVm"
                }
            },
            "required": [
                "job_id",
                "task",
                "containers",
                "tags"
            ],
            "title": "TaskConfig",
            "type": "object"
        },
        "TaskContainers": {
            "properties": {
                "name": {
                    "title": "Name",
                    "type": "string"
                },
                "type": {
                    "$ref": "#/definitions/ContainerType"
                }
            },
            "required": [
                "type",
                "name"
            ],
            "title": "TaskContainers",
            "type": "object"
        },
        "TaskDebugFlag": {
            "description": "An enumeration.",
            "enum": [
                "keep_node_on_failure",
                "keep_node_on_completion"
            ],
            "title": "TaskDebugFlag"
        },
        "TaskDetails": {
            "properties": {
                "analyzer_env": {
                    "additionalProperties": {
                        "type": "string"
                    },
                    "title": "Analyzer Env",
                    "type": "object"
                },
                "analyzer_exe": {
                    "title": "Analyzer Exe",
                    "type": "string"
                },
                "analyzer_options": {
                    "items": {
                        "type": "string"
                    },
                    "title": "Analyzer Options",
                    "type": "array"
                },
                "check_asan_log": {
                    "title": "Check Asan Log",
                    "type": "boolean"
                },
                "check_debugger": {
                    "default": true,
                    "title": "Check Debugger",
                    "type": "boolean"
                },
                "check_fuzzer_help": {
                    "title": "Check Fuzzer Help",
                    "type": "boolean"
                },
                "check_retry_count": {
                    "title": "Check Retry Count",
                    "type": "integer"
                },
                "duration": {
                    "title": "Duration",
                    "type": "integer"
                },
                "ensemble_sync_delay": {
                    "title": "Ensemble Sync Delay",
                    "type": "integer"
                },
                "expect_crash_on_failure": {
                    "title": "Expect Crash On Failure",
                    "type": "boolean"
                },
                "generator_env": {
                    "additionalProperties": {
                        "type": "string"
                    },
                    "title": "Generator Env",
                    "type": "object"
                },
                "generator_exe": {
                    "title": "Generator Exe",
                    "type": "string"
                },
                "generator_options": {
                    "items": {
                        "type": "string"
                    },
                    "title": "Generator Options",
                    "type": "array"
                },
                "minimized_stack_depth": {
                    "title": "Minimized Stack Depth",
                    "type": "integer"
                },
                "preserve_existing_outputs": {
                    "title": "Preserve Existing Outputs",
                    "type": "boolean"
                },
                "reboot_after_setup": {
                    "title": "Reboot After Setup",
                    "type": "boolean"
                },
                "rename_output": {
                    "title": "Rename Output",
                    "type": "boolean"
                },
                "report_list": {
                    "items": {
                        "type": "string"
                    },
                    "title": "Report List",
                    "type": "array"
                },
                "stats_file": {
                    "title": "Stats File",
                    "type": "string"
                },
                "stats_format": {
                    "$ref": "#/definitions/StatsFormat"
                },
                "supervisor_env": {
                    "additionalProperties": {
                        "type": "string"
                    },
                    "title": "Supervisor Env",
                    "type": "object"
                },
                "supervisor_exe": {
                    "title": "Supervisor Exe",
                    "type": "string"
                },
                "supervisor_input_marker": {
                    "title": "Supervisor Input Marker",
                    "type": "string"
                },
                "supervisor_options": {
                    "items": {
                        "type": "string"
                    },
                    "title": "Supervisor Options",
                    "type": "array"
                },
                "target_env": {
                    "additionalProperties": {
                        "type": "string"
                    },
                    "title": "Target Env",
                    "type": "object"
                },
                "target_exe": {
                    "title": "Target Exe",
                    "type": "string"
                },
                "target_options": {
                    "items": {
                        "type": "string"
                    },
                    "title": "Target Options",
                    "type": "array"
                },
                "target_options_merge": {
                    "title": "Target Options Merge",
                    "type": "boolean"
                },
                "target_timeout": {
                    "title": "Target Timeout",
                    "type": "integer"
                },
                "target_workers": {
                    "title": "Target Workers",
                    "type": "integer"
                },
                "type": {
                    "$ref": "#/definitions/TaskType"
                },
                "wait_for_files": {
                    "$ref": "#/definitions/ContainerType"
                }
            },
            "required": [
                "type",
                "duration"
            ],
            "title": "TaskDetails",
            "type": "object"
        },
        "TaskPool": {
            "properties": {
                "count": {
                    "title": "Count",
                    "type": "integer"
                },
                "pool_name": {
                    "title": "Pool Name",
                    "type": "string"
                }
            },
            "required": [
                "count",
                "pool_name"
            ],
            "title": "TaskPool",
            "type": "object"
        },
        "TaskType": {
            "description": "An enumeration.",
            "enum": [
                "libfuzzer_fuzz",
                "libfuzzer_coverage",
                "libfuzzer_crash_report",
                "libfuzzer_merge",
                "libfuzzer_regression",
                "generic_analysis",
                "generic_supervisor",
                "generic_merge",
                "generic_generator",
                "generic_crash_report",
                "generic_regression"
            ],
            "title": "TaskType"
        },
        "TaskVm": {
            "properties": {
                "count": {
                    "default": 1,
                    "title": "Count",
                    "type": "integer"
                },
                "image": {
                    "title": "Image",
                    "type": "string"
                },
                "reboot_after_setup": {
                    "title": "Reboot After Setup",
                    "type": "boolean"
                },
                "region": {
                    "title": "Region",
                    "type": "string"
                },
                "sku": {
                    "title": "Sku",
                    "type": "string"
                },
                "spot_instances": {
                    "default": false,
                    "title": "Spot Instances",
                    "type": "boolean"
                }
            },
            "required": [
                "region",
                "sku",
                "image"
            ],
            "title": "TaskVm",
            "type": "object"
        },
        "UserInfo": {
            "properties": {
                "application_id": {
                    "format": "uuid",
                    "title": "Application Id",
                    "type": "string"
                },
                "object_id": {
                    "format": "uuid",
                    "title": "Object Id",
                    "type": "string"
                },
                "upn": {
                    "title": "Upn",
                    "type": "string"
                }
            },
            "title": "UserInfo",
            "type": "object"
        }
    },
    "properties": {
        "config": {
            "$ref": "#/definitions/TaskConfig"
        },
        "job_id": {
            "format": "uuid",
            "title": "Job Id",
            "type": "string"
        },
        "task_id": {
            "format": "uuid",
            "title": "Task Id",
            "type": "string"
        },
        "user_info": {
            "$ref": "#/definitions/UserInfo"
        }
    },
    "required": [
        "job_id",
        "task_id",
        "config"
    ],
    "title": "EventTaskStopped",
    "type": "object"
}
```

## Full Event Schema

```json
{
    "additionalProperties": false,
    "definitions": {
        "Architecture": {
            "description": "An enumeration.",
            "enum": [
                "x86_64"
            ],
            "title": "Architecture"
        },
        "AutoScaleConfig": {
            "properties": {
                "image": {
                    "title": "Image",
                    "type": "string"
                },
                "max_size": {
                    "title": "Max Size",
                    "type": "integer"
                },
                "min_size": {
                    "title": "Min Size",
                    "type": "integer"
                },
                "region": {
                    "title": "Region",
                    "type": "string"
                },
                "spot_instances": {
                    "default": false,
                    "title": "Spot Instances",
                    "type": "boolean"
                },
                "vm_sku": {
                    "title": "Vm Sku",
                    "type": "string"
                }
            },
            "required": [
                "image",
                "vm_sku"
            ],
            "title": "AutoScaleConfig",
            "type": "object"
        },
        "BlobRef": {
            "properties": {
                "account": {
                    "title": "Account",
                    "type": "string"
                },
                "container": {
                    "title": "Container",
                    "type": "string"
                },
                "name": {
                    "title": "Name",
                    "type": "string"
                }
            },
            "required": [
                "account",
                "container",
                "name"
            ],
            "title": "BlobRef",
            "type": "object"
        },
        "ContainerType": {
            "description": "An enumeration.",
            "enum": [
                "analysis",
                "coverage",
                "crashes",
                "inputs",
                "no_repro",
                "readonly_inputs",
                "reports",
                "setup",
                "tools",
                "unique_inputs",
                "unique_reports",
                "regression_reports"
            ],
            "title": "ContainerType"
        },
        "CrashTestResult": {
            "properties": {
                "crash_report": {
                    "$ref": "#/definitions/Report"
                },
                "no_repro": {
                    "$ref": "#/definitions/NoReproReport"
                }
            },
            "title": "CrashTestResult",
            "type": "object"
        },
        "Error": {
            "properties": {
                "code": {
                    "$ref": "#/definitions/ErrorCode"
                },
                "errors": {
                    "items": {
                        "type": "string"
                    },
                    "title": "Errors",
                    "type": "array"
                }
            },
            "required": [
                "code",
                "errors"
            ],
            "title": "Error",
            "type": "object"
        },
        "ErrorCode": {
            "description": "An enumeration.",
            "enum": [
                450,
                451,
                452,
                453,
                454,
                455,
                456,
                457,
                458,
                459,
                460,
                461,
                462,
                463,
                464,
                465,
                467,
                468,
                469,
                470,
                471,
                472
            ],
            "title": "ErrorCode"
        },
        "EventCrashReported": {
            "additionalProperties": false,
            "properties": {
                "container": {
                    "title": "Container",
                    "type": "string"
                },
                "filename": {
                    "title": "Filename",
                    "type": "string"
                },
                "report": {
                    "$ref": "#/definitions/Report"
                }
            },
            "required": [
                "report",
                "container",
                "filename"
            ],
            "title": "EventCrashReported",
            "type": "object"
        },
        "EventFileAdded": {
            "additionalProperties": false,
            "properties": {
                "container": {
                    "title": "Container",
                    "type": "string"
                },
                "filename": {
                    "title": "Filename",
                    "type": "string"
                }
            },
            "required": [
                "container",
                "filename"
            ],
            "title": "EventFileAdded",
            "type": "object"
        },
        "EventJobCreated": {
            "additionalProperties": false,
            "properties": {
                "config": {
                    "$ref": "#/definitions/JobConfig"
                },
                "job_id": {
                    "format": "uuid",
                    "title": "Job Id",
                    "type": "string"
                },
                "user_info": {
                    "$ref": "#/definitions/UserInfo"
                }
            },
            "required": [
                "job_id",
                "config"
            ],
            "title": "EventJobCreated",
            "type": "object"
        },
        "EventJobStopped": {
            "additionalProperties": false,
            "properties": {
                "config": {
                    "$ref": "#/definitions/JobConfig"
                },
                "job_id": {
                    "format": "uuid",
                    "title": "Job Id",
                    "type": "string"
                },
                "task_info": {
                    "items": {
                        "$ref": "#/definitions/JobTaskStopped"
                    },
                    "title": "Task Info",
                    "type": "array"
                },
                "user_info": {
                    "$ref": "#/definitions/UserInfo"
                }
            },
            "required": [
                "job_id",
                "config"
            ],
            "title": "EventJobStopped",
            "type": "object"
        },
        "EventNodeCreated": {
            "additionalProperties": false,
            "properties": {
                "machine_id": {
                    "format": "uuid",
                    "title": "Machine Id",
                    "type": "string"
                },
                "pool_name": {
                    "title": "Pool Name",
                    "type": "string"
                },
                "scaleset_id": {
                    "format": "uuid",
                    "title": "Scaleset Id",
                    "type": "string"
                }
            },
            "required": [
                "machine_id",
                "pool_name"
            ],
            "title": "EventNodeCreated",
            "type": "object"
        },
        "EventNodeDeleted": {
            "additionalProperties": false,
            "properties": {
                "machine_id": {
                    "format": "uuid",
                    "title": "Machine Id",
                    "type": "string"
                },
                "pool_name": {
                    "title": "Pool Name",
                    "type": "string"
                },
                "scaleset_id": {
                    "format": "uuid",
                    "title": "Scaleset Id",
                    "type": "string"
                }
            },
            "required": [
                "machine_id",
                "pool_name"
            ],
            "title": "EventNodeDeleted",
            "type": "object"
        },
        "EventNodeHeartbeat": {
            "additionalProperties": false,
            "properties": {
                "machine_id": {
                    "format": "uuid",
                    "title": "Machine Id",
                    "type": "string"
                },
                "pool_name": {
                    "title": "Pool Name",
                    "type": "string"
                },
                "scaleset_id": {
                    "format": "uuid",
                    "title": "Scaleset Id",
                    "type": "string"
                }
            },
            "required": [
                "machine_id",
                "pool_name"
            ],
            "title": "EventNodeHeartbeat",
            "type": "object"
        },
        "EventNodeStateUpdated": {
            "additionalProperties": false,
            "properties": {
                "machine_id": {
                    "format": "uuid",
                    "title": "Machine Id",
                    "type": "string"
                },
                "pool_name": {
                    "title": "Pool Name",
                    "type": "string"
                },
                "scaleset_id": {
                    "format": "uuid",
                    "title": "Scaleset Id",
                    "type": "string"
                },
                "state": {
                    "$ref": "#/definitions/NodeState"
                }
            },
            "required": [
                "machine_id",
                "pool_name",
                "state"
            ],
            "title": "EventNodeStateUpdated",
            "type": "object"
        },
        "EventPing": {
            "properties": {
                "ping_id": {
                    "format": "uuid",
                    "title": "Ping Id",
                    "type": "string"
                }
            },
            "required": [
                "ping_id"
            ],
            "title": "EventPing",
            "type": "object"
        },
        "EventPoolCreated": {
            "additionalProperties": false,
            "properties": {
                "arch": {
                    "$ref": "#/definitions/Architecture"
                },
                "autoscale": {
                    "$ref": "#/definitions/AutoScaleConfig"
                },
                "managed": {
                    "title": "Managed",
                    "type": "boolean"
                },
                "os": {
                    "$ref": "#/definitions/OS"
                },
                "pool_name": {
                    "title": "Pool Name",
                    "type": "string"
                }
            },
            "required": [
                "pool_name",
                "os",
                "arch",
                "managed"
            ],
            "title": "EventPoolCreated",
            "type": "object"
        },
        "EventPoolDeleted": {
            "additionalProperties": false,
            "properties": {
                "pool_name": {
                    "title": "Pool Name",
                    "type": "string"
                }
            },
            "required": [
                "pool_name"
            ],
            "title": "EventPoolDeleted",
            "type": "object"
        },
        "EventProxyCreated": {
            "additionalProperties": false,
            "properties": {
                "region": {
                    "title": "Region",
                    "type": "string"
                }
            },
            "required": [
                "region"
            ],
            "title": "EventProxyCreated",
            "type": "object"
        },
        "EventProxyDeleted": {
            "additionalProperties": false,
            "properties": {
                "region": {
                    "title": "Region",
                    "type": "string"
                }
            },
            "required": [
                "region"
            ],
            "title": "EventProxyDeleted",
            "type": "object"
        },
        "EventProxyFailed": {
            "additionalProperties": false,
            "properties": {
                "error": {
                    "$ref": "#/definitions/Error"
                },
                "region": {
                    "title": "Region",
                    "type": "string"
                }
            },
            "required": [
                "region",
                "error"
            ],
            "title": "EventProxyFailed",
            "type": "object"
        },
        "EventRegressionReported": {
            "additionalProperties": false,
            "properties": {
                "container": {
                    "title": "Container",
                    "type": "string"
                },
                "filename": {
                    "title": "Filename",
                    "type": "string"
                },
                "regression_report": {
                    "$ref": "#/definitions/RegressionReport"
                }
            },
            "required": [
                "regression_report",
                "container",
                "filename"
            ],
            "title": "EventRegressionReported",
            "type": "object"
        },
        "EventScalesetCreated": {
            "additionalProperties": false,
            "properties": {
                "image": {
                    "title": "Image",
                    "type": "string"
                },
                "pool_name": {
                    "title": "Pool Name",
                    "type": "string"
                },
                "region": {
                    "title": "Region",
                    "type": "string"
                },
                "scaleset_id": {
                    "format": "uuid",
                    "title": "Scaleset Id",
                    "type": "string"
                },
                "size": {
                    "title": "Size",
                    "type": "integer"
                },
                "vm_sku": {
                    "title": "Vm Sku",
                    "type": "string"
                }
            },
            "required": [
                "scaleset_id",
                "pool_name",
                "vm_sku",
                "image",
                "region",
                "size"
            ],
            "title": "EventScalesetCreated",
            "type": "object"
        },
        "EventScalesetDeleted": {
            "additionalProperties": false,
            "properties": {
                "pool_name": {
                    "title": "Pool Name",
                    "type": "string"
                },
                "scaleset_id": {
                    "format": "uuid",
                    "title": "Scaleset Id",
                    "type": "string"
                }
            },
            "required": [
                "scaleset_id",
                "pool_name"
            ],
            "title": "EventScalesetDeleted",
            "type": "object"
        },
        "EventScalesetFailed": {
            "additionalProperties": false,
            "properties": {
                "error": {
                    "$ref": "#/definitions/Error"
                },
                "pool_name": {
                    "title": "Pool Name",
                    "type": "string"
                },
                "scaleset_id": {
                    "format": "uuid",
                    "title": "Scaleset Id",
                    "type": "string"
                }
            },
            "required": [
                "scaleset_id",
                "pool_name",
                "error"
            ],
            "title": "EventScalesetFailed",
            "type": "object"
        },
        "EventScalesetResizeScheduled": {
            "properties": {
                "pool_name": {
                    "title": "Pool Name",
                    "type": "string"
                },
                "scaleset_id": {
                    "format": "uuid",
                    "title": "Scaleset Id",
                    "type": "string"
                },
                "size": {
                    "title": "Size",
                    "type": "integer"
                }
            },
            "required": [
                "scaleset_id",
                "pool_name",
                "size"
            ],
            "title": "EventScalesetResizeScheduled",
            "type": "object"
        },
        "EventTaskCreated": {
            "additionalProperties": false,
            "properties": {
                "config": {
                    "$ref": "#/definitions/TaskConfig"
                },
                "job_id": {
                    "format": "uuid",
                    "title": "Job Id",
                    "type": "string"
                },
                "task_id": {
                    "format": "uuid",
                    "title": "Task Id",
                    "type": "string"
                },
                "user_info": {
                    "$ref": "#/definitions/UserInfo"
                }
            },
            "required": [
                "job_id",
                "task_id",
                "config"
            ],
            "title": "EventTaskCreated",
            "type": "object"
        },
        "EventTaskFailed": {
            "additionalProperties": false,
            "properties": {
                "config": {
                    "$ref": "#/definitions/TaskConfig"
                },
                "error": {
                    "$ref": "#/definitions/Error"
                },
                "job_id": {
                    "format": "uuid",
                    "title": "Job Id",
                    "type": "string"
                },
                "task_id": {
                    "format": "uuid",
                    "title": "Task Id",
                    "type": "string"
                },
                "user_info": {
                    "$ref": "#/definitions/UserInfo"
                }
            },
            "required": [
                "job_id",
                "task_id",
                "error",
                "config"
            ],
            "title": "EventTaskFailed",
            "type": "object"
        },
        "EventTaskHeartbeat": {
            "additionalProperties": false,
            "properties": {
                "config": {
                    "$ref": "#/definitions/TaskConfig"
                },
                "job_id": {
                    "format": "uuid",
                    "title": "Job Id",
                    "type": "string"
                },
                "task_id": {
                    "format": "uuid",
                    "title": "Task Id",
                    "type": "string"
                }
            },
            "required": [
                "job_id",
                "task_id",
                "config"
            ],
            "title": "EventTaskHeartbeat",
            "type": "object"
        },
        "EventTaskStateUpdated": {
            "additionalProperties": false,
            "properties": {
                "config": {
                    "$ref": "#/definitions/TaskConfig"
                },
                "end_time": {
                    "format": "date-time",
                    "title": "End Time",
                    "type": "string"
                },
                "job_id": {
                    "format": "uuid",
                    "title": "Job Id",
                    "type": "string"
                },
                "state": {
                    "$ref": "#/definitions/TaskState"
                },
                "task_id": {
                    "format": "uuid",
                    "title": "Task Id",
                    "type": "string"
                }
            },
            "required": [
                "job_id",
                "task_id",
                "state",
                "config"
            ],
            "title": "EventTaskStateUpdated",
            "type": "object"
        },
        "EventTaskStopped": {
            "additionalProperties": false,
            "properties": {
                "config": {
                    "$ref": "#/definitions/TaskConfig"
                },
                "job_id": {
                    "format": "uuid",
                    "title": "Job Id",
                    "type": "string"
                },
                "task_id": {
                    "format": "uuid",
                    "title": "Task Id",
                    "type": "string"
                },
                "user_info": {
                    "$ref": "#/definitions/UserInfo"
                }
            },
            "required": [
                "job_id",
                "task_id",
                "config"
            ],
            "title": "EventTaskStopped",
            "type": "object"
        },
        "EventType": {
            "description": "An enumeration.",
            "enum": [
                "job_created",
                "job_stopped",
                "node_created",
                "node_deleted",
                "node_state_updated",
                "ping",
                "pool_created",
                "pool_deleted",
                "proxy_created",
                "proxy_deleted",
                "proxy_failed",
                "scaleset_created",
                "scaleset_deleted",
                "scaleset_failed",
                "scaleset_resize_scheduled",
                "task_created",
                "task_failed",
                "task_state_updated",
                "task_stopped",
                "crash_reported",
                "regression_reported",
                "file_added",
                "task_heartbeat",
                "node_heartbeat"
            ],
            "title": "EventType"
        },
        "JobConfig": {
            "properties": {
                "build": {
                    "title": "Build",
                    "type": "string"
                },
                "duration": {
                    "title": "Duration",
                    "type": "integer"
                },
                "name": {
                    "title": "Name",
                    "type": "string"
                },
                "project": {
                    "title": "Project",
                    "type": "string"
                }
            },
            "required": [
                "project",
                "name",
                "build",
                "duration"
            ],
            "title": "JobConfig",
            "type": "object"
        },
        "JobTaskStopped": {
            "properties": {
                "error": {
                    "$ref": "#/definitions/Error"
                },
                "task_id": {
                    "format": "uuid",
                    "title": "Task Id",
                    "type": "string"
                },
                "task_type": {
                    "$ref": "#/definitions/TaskType"
                }
            },
            "required": [
                "task_id",
                "task_type"
            ],
            "title": "JobTaskStopped",
            "type": "object"
        },
        "NoReproReport": {
            "properties": {
                "error": {
                    "title": "Error",
                    "type": "string"
                },
                "executable": {
                    "title": "Executable",
                    "type": "string"
                },
                "input_blob": {
                    "$ref": "#/definitions/BlobRef"
                },
                "input_sha256": {
                    "title": "Input Sha256",
                    "type": "string"
                },
                "job_id": {
                    "format": "uuid",
                    "title": "Job Id",
                    "type": "string"
                },
                "task_id": {
                    "format": "uuid",
                    "title": "Task Id",
                    "type": "string"
                },
                "tries": {
                    "title": "Tries",
                    "type": "integer"
                }
            },
            "required": [
                "input_sha256",
                "executable",
                "task_id",
                "job_id",
                "tries"
            ],
            "title": "NoReproReport",
            "type": "object"
        },
        "NodeState": {
            "description": "An enumeration.",
            "enum": [
                "init",
                "free",
                "setting_up",
                "rebooting",
                "ready",
                "busy",
                "done",
                "shutdown",
                "halt"
            ],
            "title": "NodeState"
        },
        "OS": {
            "description": "An enumeration.",
            "enum": [
                "windows",
                "linux"
            ],
            "title": "OS"
        },
        "RegressionReport": {
            "properties": {
                "crash_test_result": {
                    "$ref": "#/definitions/CrashTestResult"
                },
                "original_crash_test_result": {
                    "$ref": "#/definitions/CrashTestResult"
                }
            },
            "required": [
                "crash_test_result"
            ],
            "title": "RegressionReport",
            "type": "object"
        },
        "Report": {
            "properties": {
                "asan_log": {
                    "title": "Asan Log",
                    "type": "string"
                },
                "call_stack": {
                    "items": {
                        "type": "string"
                    },
                    "title": "Call Stack",
                    "type": "array"
                },
                "call_stack_sha256": {
                    "title": "Call Stack Sha256",
                    "type": "string"
                },
                "crash_site": {
                    "title": "Crash Site",
                    "type": "string"
                },
                "crash_type": {
                    "title": "Crash Type",
                    "type": "string"
                },
                "executable": {
                    "title": "Executable",
                    "type": "string"
                },
                "input_blob": {
                    "$ref": "#/definitions/BlobRef"
                },
                "input_sha256": {
                    "title": "Input Sha256",
                    "type": "string"
                },
                "input_url": {
                    "title": "Input Url",
                    "type": "string"
                },
                "job_id": {
                    "format": "uuid",
                    "title": "Job Id",
                    "type": "string"
                },
                "minimized_stack": {
                    "items": {
                        "type": "string"
                    },
                    "title": "Minimized Stack",
                    "type": "array"
                },
                "minimized_stack_function_names": {
                    "items": {
                        "type": "string"
                    },
                    "title": "Minimized Stack Function Names",
                    "type": "array"
                },
                "minimized_stack_function_names_sha256": {
                    "title": "Minimized Stack Function Names Sha256",
                    "type": "string"
                },
                "minimized_stack_sha256": {
                    "title": "Minimized Stack Sha256",
                    "type": "string"
                },
                "scariness_description": {
                    "title": "Scariness Description",
                    "type": "string"
                },
                "scariness_score": {
                    "title": "Scariness Score",
                    "type": "integer"
                },
                "task_id": {
                    "format": "uuid",
                    "title": "Task Id",
                    "type": "string"
                }
            },
            "required": [
                "executable",
                "crash_type",
                "crash_site",
                "call_stack",
                "call_stack_sha256",
                "input_sha256",
                "task_id",
                "job_id"
            ],
            "title": "Report",
            "type": "object"
        },
        "StatsFormat": {
            "description": "An enumeration.",
            "enum": [
                "AFL"
            ],
            "title": "StatsFormat"
        },
        "TaskConfig": {
            "properties": {
                "colocate": {
                    "title": "Colocate",
                    "type": "boolean"
                },
                "containers": {
                    "items": {
                        "$ref": "#/definitions/TaskContainers"
                    },
                    "title": "Containers",
                    "type": "array"
                },
                "debug": {
                    "items": {
                        "$ref": "#/definitions/TaskDebugFlag"
                    },
                    "type": "array"
                },
                "job_id": {
                    "format": "uuid",
                    "title": "Job Id",
                    "type": "string"
                },
                "pool": {
                    "$ref": "#/definitions/TaskPool"
                },
                "prereq_tasks": {
                    "items": {
                        "format": "uuid",
                        "type": "string"
                    },
                    "title": "Prereq Tasks",
                    "type": "array"
                },
                "tags": {
                    "additionalProperties": {
                        "type": "string"
                    },
                    "title": "Tags",
                    "type": "object"
                },
                "task": {
                    "$ref": "#/definitions/TaskDetails"
                },
                "vm": {
                    "$ref": "#/definitions/TaskVm"
                }
            },
            "required": [
                "job_id",
                "task",
                "containers",
                "tags"
            ],
            "title": "TaskConfig",
            "type": "object"
        },
        "TaskContainers": {
            "properties": {
                "name": {
                    "title": "Name",
                    "type": "string"
                },
                "type": {
                    "$ref": "#/definitions/ContainerType"
                }
            },
            "required": [
                "type",
                "name"
            ],
            "title": "TaskContainers",
            "type": "object"
        },
        "TaskDebugFlag": {
            "description": "An enumeration.",
            "enum": [
                "keep_node_on_failure",
                "keep_node_on_completion"
            ],
            "title": "TaskDebugFlag"
        },
        "TaskDetails": {
            "properties": {
                "analyzer_env": {
                    "additionalProperties": {
                        "type": "string"
                    },
                    "title": "Analyzer Env",
                    "type": "object"
                },
                "analyzer_exe": {
                    "title": "Analyzer Exe",
                    "type": "string"
                },
                "analyzer_options": {
                    "items": {
                        "type": "string"
                    },
                    "title": "Analyzer Options",
                    "type": "array"
                },
                "check_asan_log": {
                    "title": "Check Asan Log",
                    "type": "boolean"
                },
                "check_debugger": {
                    "default": true,
                    "title": "Check Debugger",
                    "type": "boolean"
                },
                "check_fuzzer_help": {
                    "title": "Check Fuzzer Help",
                    "type": "boolean"
                },
                "check_retry_count": {
                    "title": "Check Retry Count",
                    "type": "integer"
                },
                "duration": {
                    "title": "Duration",
                    "type": "integer"
                },
                "ensemble_sync_delay": {
                    "title": "Ensemble Sync Delay",
                    "type": "integer"
                },
                "expect_crash_on_failure": {
                    "title": "Expect Crash On Failure",
                    "type": "boolean"
                },
                "generator_env": {
                    "additionalProperties": {
                        "type": "string"
                    },
                    "title": "Generator Env",
                    "type": "object"
                },
                "generator_exe": {
                    "title": "Generator Exe",
                    "type": "string"
                },
                "generator_options": {
                    "items": {
                        "type": "string"
                    },
                    "title": "Generator Options",
                    "type": "array"
                },
                "minimized_stack_depth": {
                    "title": "Minimized Stack Depth",
                    "type": "integer"
                },
                "preserve_existing_outputs": {
                    "title": "Preserve Existing Outputs",
                    "type": "boolean"
                },
                "reboot_after_setup": {
                    "title": "Reboot After Setup",
                    "type": "boolean"
                },
                "rename_output": {
                    "title": "Rename Output",
                    "type": "boolean"
                },
                "report_list": {
                    "items": {
                        "type": "string"
                    },
                    "title": "Report List",
                    "type": "array"
                },
                "stats_file": {
                    "title": "Stats File",
                    "type": "string"
                },
                "stats_format": {
                    "$ref": "#/definitions/StatsFormat"
                },
                "supervisor_env": {
                    "additionalProperties": {
                        "type": "string"
                    },
                    "title": "Supervisor Env",
                    "type": "object"
                },
                "supervisor_exe": {
                    "title": "Supervisor Exe",
                    "type": "string"
                },
                "supervisor_input_marker": {
                    "title": "Supervisor Input Marker",
                    "type": "string"
                },
                "supervisor_options": {
                    "items": {
                        "type": "string"
                    },
                    "title": "Supervisor Options",
                    "type": "array"
                },
                "target_env": {
                    "additionalProperties": {
                        "type": "string"
                    },
                    "title": "Target Env",
                    "type": "object"
                },
                "target_exe": {
                    "title": "Target Exe",
                    "type": "string"
                },
                "target_options": {
                    "items": {
                        "type": "string"
                    },
                    "title": "Target Options",
                    "type": "array"
                },
                "target_options_merge": {
                    "title": "Target Options Merge",
                    "type": "boolean"
                },
                "target_timeout": {
                    "title": "Target Timeout",
                    "type": "integer"
                },
                "target_workers": {
                    "title": "Target Workers",
                    "type": "integer"
                },
                "type": {
                    "$ref": "#/definitions/TaskType"
                },
                "wait_for_files": {
                    "$ref": "#/definitions/ContainerType"
                }
            },
            "required": [
                "type",
                "duration"
            ],
            "title": "TaskDetails",
            "type": "object"
        },
        "TaskPool": {
            "properties": {
                "count": {
                    "title": "Count",
                    "type": "integer"
                },
                "pool_name": {
                    "title": "Pool Name",
                    "type": "string"
                }
            },
            "required": [
                "count",
                "pool_name"
            ],
            "title": "TaskPool",
            "type": "object"
        },
        "TaskState": {
            "description": "An enumeration.",
            "enum": [
                "init",
                "waiting",
                "scheduled",
                "setting_up",
                "running",
                "stopping",
                "stopped",
                "wait_job"
            ],
            "title": "TaskState"
        },
        "TaskType": {
            "description": "An enumeration.",
            "enum": [
                "libfuzzer_fuzz",
                "libfuzzer_coverage",
                "libfuzzer_crash_report",
                "libfuzzer_merge",
                "libfuzzer_regression",
                "generic_analysis",
                "generic_supervisor",
                "generic_merge",
                "generic_generator",
                "generic_crash_report",
                "generic_regression"
            ],
            "title": "TaskType"
        },
        "TaskVm": {
            "properties": {
                "count": {
                    "default": 1,
                    "title": "Count",
                    "type": "integer"
                },
                "image": {
                    "title": "Image",
                    "type": "string"
                },
                "reboot_after_setup": {
                    "title": "Reboot After Setup",
                    "type": "boolean"
                },
                "region": {
                    "title": "Region",
                    "type": "string"
                },
                "sku": {
                    "title": "Sku",
                    "type": "string"
                },
                "spot_instances": {
                    "default": false,
                    "title": "Spot Instances",
                    "type": "boolean"
                }
            },
            "required": [
                "region",
                "sku",
                "image"
            ],
            "title": "TaskVm",
            "type": "object"
        },
        "UserInfo": {
            "properties": {
                "application_id": {
                    "format": "uuid",
                    "title": "Application Id",
                    "type": "string"
                },
                "object_id": {
                    "format": "uuid",
                    "title": "Object Id",
                    "type": "string"
                },
                "upn": {
                    "title": "Upn",
                    "type": "string"
                }
            },
            "title": "UserInfo",
            "type": "object"
        }
    },
    "properties": {
        "event": {
            "anyOf": [
                {
                    "$ref": "#/definitions/EventJobCreated"
                },
                {
                    "$ref": "#/definitions/EventJobStopped"
                },
                {
                    "$ref": "#/definitions/EventNodeStateUpdated"
                },
                {
                    "$ref": "#/definitions/EventNodeCreated"
                },
                {
                    "$ref": "#/definitions/EventNodeDeleted"
                },
                {
                    "$ref": "#/definitions/EventNodeHeartbeat"
                },
                {
                    "$ref": "#/definitions/EventPing"
                },
                {
                    "$ref": "#/definitions/EventPoolCreated"
                },
                {
                    "$ref": "#/definitions/EventPoolDeleted"
                },
                {
                    "$ref": "#/definitions/EventProxyFailed"
                },
                {
                    "$ref": "#/definitions/EventProxyCreated"
                },
                {
                    "$ref": "#/definitions/EventProxyDeleted"
                },
                {
                    "$ref": "#/definitions/EventScalesetFailed"
                },
                {
                    "$ref": "#/definitions/EventScalesetCreated"
                },
                {
                    "$ref": "#/definitions/EventScalesetDeleted"
                },
                {
                    "$ref": "#/definitions/EventScalesetResizeScheduled"
                },
                {
                    "$ref": "#/definitions/EventTaskFailed"
                },
                {
                    "$ref": "#/definitions/EventTaskStateUpdated"
                },
                {
                    "$ref": "#/definitions/EventTaskCreated"
                },
                {
                    "$ref": "#/definitions/EventTaskStopped"
                },
                {
                    "$ref": "#/definitions/EventTaskHeartbeat"
                },
                {
                    "$ref": "#/definitions/EventCrashReported"
                },
                {
                    "$ref": "#/definitions/EventRegressionReported"
                },
                {
                    "$ref": "#/definitions/EventFileAdded"
                }
            ],
            "title": "Event"
        },
        "event_id": {
            "format": "uuid",
            "title": "Event Id",
            "type": "string"
        },
        "event_type": {
            "$ref": "#/definitions/EventType"
        },
        "instance_id": {
            "format": "uuid",
            "title": "Instance Id",
            "type": "string"
        },
        "instance_name": {
            "title": "Instance Name",
            "type": "string"
        },
        "webhook_id": {
            "format": "uuid",
            "title": "Webhook Id",
            "type": "string"
        }
    },
    "required": [
        "event_type",
        "event",
        "instance_id",
        "instance_name",
        "webhook_id"
    ],
    "title": "WebhookMessage",
    "type": "object"
}
```
<|MERGE_RESOLUTION|>--- conflicted
+++ resolved
@@ -1514,6 +1514,47 @@
         "error"
     ],
     "title": "EventScalesetFailed",
+    "type": "object"
+}
+```
+
+### scaleset_resize_scheduled
+
+#### Example
+
+```json
+{
+    "pool_name": "example",
+    "scaleset_id": "00000000-0000-0000-0000-000000000000",
+    "size": 0
+}
+```
+
+#### Schema
+
+```json
+{
+    "properties": {
+        "pool_name": {
+            "title": "Pool Name",
+            "type": "string"
+        },
+        "scaleset_id": {
+            "format": "uuid",
+            "title": "Scaleset Id",
+            "type": "string"
+        },
+        "size": {
+            "title": "Size",
+            "type": "integer"
+        }
+    },
+    "required": [
+        "scaleset_id",
+        "pool_name",
+        "size"
+    ],
+    "title": "EventScalesetResizeScheduled",
     "type": "object"
 }
 ```
@@ -3304,52 +3345,7 @@
 }
 ```
 
-<<<<<<< HEAD
-### scaleset_resize_scheduled
-
-#### Example
-
-```json
-{
-    "pool_name": "example",
-    "scaleset_id": "00000000-0000-0000-0000-000000000000",
-    "size": 0
-}
-```
-
-#### Schema
-
-```json
-{
-    "properties": {
-        "pool_name": {
-            "title": "Pool Name",
-            "type": "string"
-        },
-        "scaleset_id": {
-            "format": "uuid",
-            "title": "Scaleset Id",
-            "type": "string"
-        },
-        "size": {
-            "title": "Size",
-            "type": "integer"
-        }
-    },
-    "required": [
-        "scaleset_id",
-        "pool_name",
-        "size"
-    ],
-    "title": "EventScalesetResizeScheduled",
-    "type": "object"
-}
-```
-
-### task_created
-=======
 ### task_stopped
->>>>>>> c06d439c
 
 #### Example
 
