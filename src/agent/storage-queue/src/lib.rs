// Copyright (c) Microsoft Corporation.
// Licensed under the MIT License.

<<<<<<< HEAD
use anyhow::{anyhow, Result};
use reqwest::Url;
use serde::{de::DeserializeOwned, Deserialize, Deserializer, Serialize};
=======
use anyhow::{bail, Context, Result};
use reqwest::{Client, Url};
use reqwest_retry::SendRetry;
use serde::{Deserialize, Serialize};
>>>>>>> d1fe872a
use std::time::Duration;
use uuid::Uuid;

pub const EMPTY_QUEUE_DELAY: Duration = Duration::from_secs(10);
pub mod azure_queue;
pub mod local_queue;

use azure_queue::{AzureQueueClient, AzureQueueMessage};
use local_queue::{ChannelQueueClient, FileQueueClient, LocalQueueMessage};

#[derive(Debug, Clone)]
pub enum QueueClient {
    AzureQueue(AzureQueueClient),
    FileQueueClient(Box<FileQueueClient>),
    Channel(ChannelQueueClient),
}

<<<<<<< HEAD
impl<'de> Deserialize<'de> for QueueClient {
    fn deserialize<D>(deserializer: D) -> std::result::Result<Self, D::Error>
    where
        D: Deserializer<'de>,
    {
        Url::deserialize(deserializer)
            .map(|u| QueueClient::new(u).expect("Unable to create queue client"))
=======
impl QueueClient {
    pub fn new(queue_url: Url) -> Self {
        let http = Client::new();

        let messages_url = {
            let queue_path = queue_url.path();
            let messages_path = format!("{}/messages", queue_path);
            let mut url = queue_url;
            url.set_path(&messages_path);
            url
        };

        Self { http, messages_url }
    }

    pub async fn enqueue(&self, data: impl Serialize) -> Result<()> {
        let serialized = serde_json::to_string(&data).unwrap();
        let queue_message = QueueMessage {
            message_text: Some(base64::encode(&serialized)),
        };
        let body = serde_xml_rs::to_string(&queue_message).unwrap();
        let r = self
            .http
            .post(self.messages_url())
            .body(body)
            .send_retry_default()
            .await
            .context("storage queue enqueue failed")?;
        let _ = r
            .error_for_status()
            .context("storage queue enqueue failed with error")?;
        Ok(())
>>>>>>> d1fe872a
    }
}

<<<<<<< HEAD
impl QueueClient {
    pub fn new(queue_url: Url) -> Result<Self> {
        if queue_url.scheme().to_lowercase() == "file" {
            let path = queue_url
                .to_file_path()
                .map_err(|_| anyhow!("invalid local path"))?;
            let local_queue = FileQueueClient::new(path)?;
            Ok(QueueClient::FileQueueClient(Box::new(local_queue)))
        } else {
            Ok(QueueClient::AzureQueue(AzureQueueClient::new(queue_url)))
        }
=======
    pub async fn pop(&mut self) -> Result<Option<Message>> {
        let response = self
            .http
            .get(self.messages_url())
            .send_retry_default()
            .await
            .context("storage queue pop failed")?
            .error_for_status()
            .context("storage queue pop failed with error")?;
        let text = response
            .text()
            .await
            .context("unable to parse response text")?;
        let msg = Message::parse(&text);

        let msg = if let Some(msg) = msg {
            msg
        } else {
            if is_empty_message(&text) {
                return Ok(None);
            }
            bail!("unable to parse response text body: {}", text);
        };

        let msg = if msg.data.is_empty() { None } else { Some(msg) };

        Ok(msg)
    }

    pub async fn delete(&mut self, receipt: impl Into<Receipt>) -> Result<()> {
        let receipt = receipt.into();
        let url = self.delete_url(receipt);
        self.http
            .delete(url)
            .send_retry_default()
            .await
            .context("storage queue delete failed")?
            .error_for_status()
            .context("storage queue delete failed")?;
        Ok(())
>>>>>>> d1fe872a
    }

    pub fn get_url(self) -> Result<Url> {
        match self {
            QueueClient::AzureQueue(queue_client) => Ok(queue_client.messages_url),
            QueueClient::FileQueueClient(queue_client) => {
                Url::from_file_path(queue_client.as_ref().path.clone())
                    .map_err(|_| anyhow!("invalid queue url"))
            }
            QueueClient::Channel(queue_client) => Ok(queue_client.url),
        }
    }

    pub async fn enqueue(&self, data: impl Serialize) -> Result<()> {
        match self {
            QueueClient::AzureQueue(queue_client) => queue_client.enqueue(data).await,
            QueueClient::FileQueueClient(queue_client) => queue_client.enqueue(data).await,
            QueueClient::Channel(queue_client) => queue_client.enqueue(data).await,
        }
    }

    pub async fn pop(&self) -> Result<Option<Message>> {
        match self {
            QueueClient::AzureQueue(queue_client) => {
                let message = queue_client.pop().await?;
                Ok(message.map(Message::QueueMessage))
            }
            QueueClient::FileQueueClient(queue_client) => {
                let message = queue_client.pop().await?;
                Ok(message.map(Message::LocalQueueMessage))
            }
            QueueClient::Channel(queue_client) => {
                let message = queue_client.pop().await?;
                Ok(message.map(Message::LocalQueueMessage))
            }
        }
    }
}

pub enum Message {
    QueueMessage(AzureQueueMessage),
    LocalQueueMessage(LocalQueueMessage),
}

impl Message {
    pub fn get<T: DeserializeOwned>(&self) -> Result<T> {
        match self {
            Message::QueueMessage(message) => {
                let data = message.get()?;
                Ok(data)
            }
            Message::LocalQueueMessage(message) => Ok(serde_json::from_slice(&*message.data)?),
        }
    }

    pub async fn claim<T: DeserializeOwned>(self) -> Result<T> {
        match self {
            Message::QueueMessage(message) => Ok(message.claim().await?),
            Message::LocalQueueMessage(message) => Ok(serde_json::from_slice(&message.data)?),
        }
    }

    pub async fn delete(&self) -> Result<()> {
        match self {
            Message::QueueMessage(message) => Ok(message.delete().await?),
            Message::LocalQueueMessage(_) => {
                // message.data.commit();
                Ok(())
            }
        }
    }

<<<<<<< HEAD
    pub fn parse<T>(&self, parser: impl FnOnce(&[u8]) -> Result<T>) -> Result<T> {
        match self {
            Message::QueueMessage(message) => message.parse(parser),
            Message::LocalQueueMessage(message) => parser(&*message.data),
        }
    }
=======
    pub fn get<'a, T: serde::de::Deserialize<'a>>(&'a self) -> Result<T> {
        let data =
            serde_json::from_slice(&self.data).context("get storage queue message failed")?;
        Ok(data)
    }
}

fn is_empty_message(text: &str) -> bool {
    regex::Regex::new(r".*<QueueMessagesList>[\s\n\r]*</QueueMessagesList>")
        .unwrap()
        .is_match(&text)
        || text.contains(r"<QueueMessagesList />")
}

fn parse_message_id(text: &str) -> Option<Uuid> {
    let pat = r"<MessageId>(.*)</MessageId>";
    let re = regex::Regex::new(pat).unwrap();

    let msg_id_text = re.captures_iter(text).next()?.get(1)?.as_str();

    Uuid::parse_str(msg_id_text).ok()
}
>>>>>>> d1fe872a

    pub fn update_url(self, new_url: Url) -> Self {
        match self {
            Message::QueueMessage(message) => Message::QueueMessage(AzureQueueMessage {
                messages_url: Some(new_url),
                ..message
            }),
            m => m,
        }
    }

    pub fn id(&self) -> Uuid {
        match self {
            Message::QueueMessage(message) => message.message_id,
            // todo: add meaning full id if possible
            Message::LocalQueueMessage(_message) => Uuid::default(),
        }
    }
}<|MERGE_RESOLUTION|>--- conflicted
+++ resolved
@@ -1,16 +1,9 @@
 // Copyright (c) Microsoft Corporation.
 // Licensed under the MIT License.
 
-<<<<<<< HEAD
 use anyhow::{anyhow, Result};
 use reqwest::Url;
 use serde::{de::DeserializeOwned, Deserialize, Deserializer, Serialize};
-=======
-use anyhow::{bail, Context, Result};
-use reqwest::{Client, Url};
-use reqwest_retry::SendRetry;
-use serde::{Deserialize, Serialize};
->>>>>>> d1fe872a
 use std::time::Duration;
 use uuid::Uuid;
 
@@ -28,7 +21,6 @@
     Channel(ChannelQueueClient),
 }
 
-<<<<<<< HEAD
 impl<'de> Deserialize<'de> for QueueClient {
     fn deserialize<D>(deserializer: D) -> std::result::Result<Self, D::Error>
     where
@@ -36,44 +28,9 @@
     {
         Url::deserialize(deserializer)
             .map(|u| QueueClient::new(u).expect("Unable to create queue client"))
-=======
-impl QueueClient {
-    pub fn new(queue_url: Url) -> Self {
-        let http = Client::new();
-
-        let messages_url = {
-            let queue_path = queue_url.path();
-            let messages_path = format!("{}/messages", queue_path);
-            let mut url = queue_url;
-            url.set_path(&messages_path);
-            url
-        };
-
-        Self { http, messages_url }
-    }
-
-    pub async fn enqueue(&self, data: impl Serialize) -> Result<()> {
-        let serialized = serde_json::to_string(&data).unwrap();
-        let queue_message = QueueMessage {
-            message_text: Some(base64::encode(&serialized)),
-        };
-        let body = serde_xml_rs::to_string(&queue_message).unwrap();
-        let r = self
-            .http
-            .post(self.messages_url())
-            .body(body)
-            .send_retry_default()
-            .await
-            .context("storage queue enqueue failed")?;
-        let _ = r
-            .error_for_status()
-            .context("storage queue enqueue failed with error")?;
-        Ok(())
->>>>>>> d1fe872a
     }
 }
 
-<<<<<<< HEAD
 impl QueueClient {
     pub fn new(queue_url: Url) -> Result<Self> {
         if queue_url.scheme().to_lowercase() == "file" {
@@ -85,48 +42,6 @@
         } else {
             Ok(QueueClient::AzureQueue(AzureQueueClient::new(queue_url)))
         }
-=======
-    pub async fn pop(&mut self) -> Result<Option<Message>> {
-        let response = self
-            .http
-            .get(self.messages_url())
-            .send_retry_default()
-            .await
-            .context("storage queue pop failed")?
-            .error_for_status()
-            .context("storage queue pop failed with error")?;
-        let text = response
-            .text()
-            .await
-            .context("unable to parse response text")?;
-        let msg = Message::parse(&text);
-
-        let msg = if let Some(msg) = msg {
-            msg
-        } else {
-            if is_empty_message(&text) {
-                return Ok(None);
-            }
-            bail!("unable to parse response text body: {}", text);
-        };
-
-        let msg = if msg.data.is_empty() { None } else { Some(msg) };
-
-        Ok(msg)
-    }
-
-    pub async fn delete(&mut self, receipt: impl Into<Receipt>) -> Result<()> {
-        let receipt = receipt.into();
-        let url = self.delete_url(receipt);
-        self.http
-            .delete(url)
-            .send_retry_default()
-            .await
-            .context("storage queue delete failed")?
-            .error_for_status()
-            .context("storage queue delete failed")?;
-        Ok(())
->>>>>>> d1fe872a
     }
 
     pub fn get_url(self) -> Result<Url> {
@@ -166,6 +81,7 @@
     }
 }
 
+#[derive(Debug)]
 pub enum Message {
     QueueMessage(AzureQueueMessage),
     LocalQueueMessage(LocalQueueMessage),
@@ -199,37 +115,12 @@
         }
     }
 
-<<<<<<< HEAD
     pub fn parse<T>(&self, parser: impl FnOnce(&[u8]) -> Result<T>) -> Result<T> {
         match self {
             Message::QueueMessage(message) => message.parse(parser),
             Message::LocalQueueMessage(message) => parser(&*message.data),
         }
     }
-=======
-    pub fn get<'a, T: serde::de::Deserialize<'a>>(&'a self) -> Result<T> {
-        let data =
-            serde_json::from_slice(&self.data).context("get storage queue message failed")?;
-        Ok(data)
-    }
-}
-
-fn is_empty_message(text: &str) -> bool {
-    regex::Regex::new(r".*<QueueMessagesList>[\s\n\r]*</QueueMessagesList>")
-        .unwrap()
-        .is_match(&text)
-        || text.contains(r"<QueueMessagesList />")
-}
-
-fn parse_message_id(text: &str) -> Option<Uuid> {
-    let pat = r"<MessageId>(.*)</MessageId>";
-    let re = regex::Regex::new(pat).unwrap();
-
-    let msg_id_text = re.captures_iter(text).next()?.get(1)?.as_str();
-
-    Uuid::parse_str(msg_id_text).ok()
-}
->>>>>>> d1fe872a
 
     pub fn update_url(self, new_url: Url) -> Self {
         match self {
