--- conflicted
+++ resolved
@@ -9,20 +9,14 @@
     fs::exists,
     monitor::DirectoryMonitor,
     syncdir::SyncedDir,
-<<<<<<< HEAD
-    telemetry::{
-        Event::{
-            new_report, new_unable_to_reproduce, new_unique_report, regression_report,
-            regression_unable_to_reproduce,
-        },
-        EventData,
-    },
-=======
+
 };
 use onefuzz_telemetry::{
-    Event::{new_report, new_unable_to_reproduce, new_unique_report},
+    Event::{
+        new_report, new_unable_to_reproduce, new_unique_report, regression_report,
+        regression_unable_to_reproduce,
+    },
     EventData,
->>>>>>> c5bb0f05
 };
 use reqwest::{StatusCode, Url};
 use reqwest_retry::SendRetry;
