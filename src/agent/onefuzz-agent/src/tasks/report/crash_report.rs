--- conflicted
+++ resolved
@@ -113,13 +113,8 @@
     ) -> Result<()> {
         match self {
             Self::CrashReport(report) => {
-<<<<<<< HEAD
-                if let Some(unique_reports) = unique_reports {
-                    // Use SHA-256 of call stack as dedupe key.
-=======
                 // Use SHA-256 of call stack as dedupe key.
                 if let Some(unique_reports) = unique_reports {
->>>>>>> cfcf493a
                     let name = report.unique_blob_name();
                     if upload_or_save_local(&report, &name, unique_reports).await? {
                         event!(new_unique_report; EventData::Path = name);
