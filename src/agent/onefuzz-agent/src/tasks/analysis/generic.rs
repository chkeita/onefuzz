--- conflicted
+++ resolved
@@ -171,7 +171,6 @@
     Ok(())
 }
 
-<<<<<<< HEAD
 async fn _copy(input_url: BlobUrl, destination_folder: &OwnedDir) -> Result<PathBuf> {
     let file_name = input_url.name();
     let mut destination_path = PathBuf::from(destination_folder.path());
@@ -185,14 +184,11 @@
     Ok(destination_path)
 }
 
-pub async fn run_tool(input: impl AsRef<Path>, config: &Config) -> Result<()> {
-=======
 pub async fn run_tool(
     input: impl AsRef<Path>,
     config: &Config,
     reports_dir: &Option<PathBuf>,
 ) -> Result<()> {
->>>>>>> c1a2c9fe
     let expand = Expand::new()
         .input_path(&input)
         .target_exe(&config.target_exe)
