--- conflicted
+++ resolved
@@ -143,7 +143,6 @@
                         Ok(false)
                     }
                 }
-<<<<<<< HEAD
                 None => {
                     let url = url.blob(name).url();
                     let blob = BlobClient::new();
@@ -162,29 +161,7 @@
                             MAX_RETRY_ATTEMPTS,
                         )
                         .await
-                        .context("Uploading blob")?;
-=======
-            }
-            None => {
-                let url = self.url.blob(name).url();
-                let blob = BlobClient::new();
-                let result = blob
-                    .put(url.clone())
-                    .json(data)
-                    // Conditional PUT, only if-not-exists.
-                    // https://docs.microsoft.com/en-us/rest/api/storageservices/specifying-conditional-headers-for-blob-service-operations
-                    .header("If-None-Match", "*")
-                    .send_retry(
-                        |code| match code {
-                            StatusCode::CONFLICT => RetryCheck::Succeed,
-                            _ => RetryCheck::Retry,
-                        },
-                        DEFAULT_RETRY_PERIOD,
-                        MAX_RETRY_ATTEMPTS,
-                    )
-                    .await
-                    .context("SyncedDir.upload")?;
->>>>>>> 627463d9
+                        .context("SyncedDir.upload")?;
 
                     Ok(result.status() == StatusCode::CREATED)
                 }
