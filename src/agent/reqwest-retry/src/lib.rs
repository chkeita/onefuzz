// Copyright (c) Microsoft Corporation.
// Licensed under the MIT License.

use anyhow::{format_err, Result};
use async_trait::async_trait;
use backoff::{self, future::retry_notify, ExponentialBackoff};
use onefuzz_telemetry::warn;
use reqwest::Response;
use std::{
    sync::atomic::{AtomicUsize, Ordering},
    time::Duration,
};

const DEFAULT_RETRY_PERIOD: Duration = Duration::from_secs(5);
const MAX_RETRY_ATTEMPTS: usize = 5;

pub async fn send_retry_reqwest_default<
    F: Fn() -> Result<reqwest::RequestBuilder> + Send + Sync,
>(
    build_request: F,
) -> Result<Response> {
    send_retry_reqwest(build_request, DEFAULT_RETRY_PERIOD, MAX_RETRY_ATTEMPTS).await
}

pub async fn send_retry_reqwest<F: Fn() -> Result<reqwest::RequestBuilder> + Send + Sync>(
    build_request: F,
    retry_period: Duration,
    max_retry: usize,
) -> Result<Response> {
    let counter = AtomicUsize::new(0);
    let op = || async {
        if counter.fetch_add(1, Ordering::SeqCst) >= max_retry {
            Err(backoff::Error::Permanent(format_err!(
                "request failed after {} attempts",
                max_retry
            )))
        } else {
            let request = build_request().map_err(backoff::Error::Permanent)?;
            let response = request
                .send()
                .await
                .map_err(|e| backoff::Error::Transient(anyhow::Error::from(e)))?;
            Ok(response)
        }
    };
<<<<<<< HEAD

    let backoff_settings = ExponentialBackoff {
        current_interval: retry_period,
        initial_interval: retry_period,
        max_elapsed_time: Some(max_elapsed_time),
        ..ExponentialBackoff::default()
    };

    let notify = |err, _| warn!("Transient error: {}", err);
    let result = retry_notify(backoff_settings, op, notify).await?;
=======
    let result = op
        .retry_notify(
            ExponentialBackoff {
                current_interval: retry_period,
                initial_interval: retry_period,
                ..ExponentialBackoff::default()
            },
            |err, dur| warn!("request attempt failed after {:?}: {}", dur, err),
        )
        .await?;
>>>>>>> 09e4afcb
    Ok(result)
}

#[async_trait]
pub trait SendRetry {
    async fn send_retry(self, retry_period: Duration, max_retry: usize) -> Result<Response>;
    async fn send_retry_default(self) -> Result<Response>;
}

#[async_trait]
impl SendRetry for reqwest::RequestBuilder {
    async fn send_retry_default(self) -> Result<Response> {
        self.send_retry(DEFAULT_RETRY_PERIOD, MAX_RETRY_ATTEMPTS)
            .await
    }

    async fn send_retry(self, retry_period: Duration, max_retry: usize) -> Result<Response> {
        let result = send_retry_reqwest(
            || {
                self.try_clone().ok_or_else(|| {
                    anyhow::Error::msg("This request cannot be retried because it cannot be cloned")
                })
            },
            retry_period,
            max_retry,
        )
        .await?;

        Ok(result)
    }
}

#[cfg(test)]
mod test {
    use super::*;

    #[tokio::test]
    async fn retry_should_pass() -> Result<()> {
        reqwest::Client::new()
            .get("https://www.microsoft.com")
            .send_retry_default()
            .await?
            .error_for_status()?;

        Ok(())
    }

    #[tokio::test]
    async fn retry_should_fail() -> Result<()> {
        let invalid_url = "http://127.0.0.1:81/test.txt";
        let resp = reqwest::Client::new()
            .get(invalid_url)
            .send_retry(Duration::from_millis(1), 3)
            .await;

        if let Err(err) = &resp {
            let as_text = format!("{}", err);
            assert!(as_text.contains("request failed after"));
        } else {
            anyhow::bail!("response to {} was expected to fail", invalid_url);
        }

        Ok(())
    }
}<|MERGE_RESOLUTION|>--- conflicted
+++ resolved
@@ -43,18 +43,7 @@
             Ok(response)
         }
     };
-<<<<<<< HEAD
-
-    let backoff_settings = ExponentialBackoff {
-        current_interval: retry_period,
-        initial_interval: retry_period,
-        max_elapsed_time: Some(max_elapsed_time),
-        ..ExponentialBackoff::default()
-    };
-
-    let notify = |err, _| warn!("Transient error: {}", err);
-    let result = retry_notify(backoff_settings, op, notify).await?;
-=======
+  
     let result = op
         .retry_notify(
             ExponentialBackoff {
@@ -65,7 +54,6 @@
             |err, dur| warn!("request attempt failed after {:?}: {}", dur, err),
         )
         .await?;
->>>>>>> 09e4afcb
     Ok(result)
 }
 
