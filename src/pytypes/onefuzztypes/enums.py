#!/usr/bin/env python
#
# Copyright (c) Microsoft Corporation.
# Licensed under the MIT License.

from enum import Enum
from typing import List


class OS(Enum):
    windows = "windows"
    linux = "linux"


class DashboardEvent(Enum):
    heartbeat = "heartbeat"
    new_file = "new_file"
    repro_state = "repro_state"
    task_state = "task_state"
    job_state = "job_state"
    proxy_state = "proxy_state"
    pool_state = "pool_state"
    node_state = "node_state"
    scaleset_state = "scaleset_state"


class TelemetryEvent(Enum):
    task = "task"
    state_changed = "state_changed"

    @classmethod
    def can_share(cls) -> List["TelemetryEvent"]:
        """only these events will be shared to the central telemetry"""
        return [cls.task, cls.state_changed]


class TelemetryData(Enum):
    component_type = "component_type"
    current_state = "current_state"
    job_id = "job_id"
    task_id = "task_id"
    task_type = "task_type"
    vm_id = "vm_id"

    @classmethod
    def can_share(cls) -> List["TelemetryData"]:
        """only these types of data will be shared to the central telemetry"""
        return [cls.current_state, cls.vm_id, cls.job_id, cls.task_id, cls.task_type]


class TaskFeature(Enum):
    input_queue_from_container = "input_queue_from_container"
    supervisor_exe = "supervisor_exe"
    supervisor_env = "supervisor_env"
    supervisor_options = "supervisor_options"
    supervisor_input_marker = "supervisor_input_marker"
    stats_file = "stats_file"
    stats_format = "stats_format"
    target_exe = "target_exe"
    target_exe_optional = "target_exe_optional"
    target_env = "target_env"
    target_options = "target_options"
    analyzer_exe = "analyzer_exe"
    analyzer_env = "analyzer_env"
    analyzer_options = "analyzer_options"
    rename_output = "rename_output"
    target_options_merge = "target_options_merge"
    target_workers = "target_workers"
    generator_exe = "generator_exe"
    generator_env = "generator_env"
    generator_options = "generator_options"
    wait_for_files = "wait_for_files"
    target_timeout = "target_timeout"
    check_asan_log = "check_asan_log"
    check_debugger = "check_debugger"
    check_retry_count = "check_retry_count"
    ensemble_sync_delay = "ensemble_sync_delay"
    preserve_existing_outputs = "preserve_existing_outputs"
    check_fuzzer_help = "check_fuzzer_help"
    expect_crash_on_failure = "expect_crash_on_failure"
    report_list = "report_list"
    minimized_stack_depth = "minimized_stack_depth"


# Permissions for an Azure Blob Storage Container.
#
# See: https://docs.microsoft.com/en-us/rest/api/storageservices/create-service-sas#permissions-for-a-container  # noqa: E501
class ContainerPermission(Enum):
    Read = "Read"
    Write = "Write"
    List = "List"
    Delete = "Delete"


class JobState(Enum):
    init = "init"
    enabled = "enabled"
    stopping = "stopping"
    stopped = "stopped"

    @classmethod
    def available(cls) -> List["JobState"]:
        """set of states that indicate if tasks can be added to it"""
        return [x for x in cls if x not in [cls.stopping, cls.stopped]]

    @classmethod
    def needs_work(cls) -> List["JobState"]:
        """
        set of states that indicate work is needed during eventing
        """
        return [cls.init, cls.stopping]

    @classmethod
    def shutting_down(cls) -> List["JobState"]:
        return [cls.stopping, cls.stopped]


class TaskState(Enum):
    init = "init"
    waiting = "waiting"
    scheduled = "scheduled"
    setting_up = "setting_up"
    running = "running"
    stopping = "stopping"
    stopped = "stopped"
    wait_job = "wait_job"

    @classmethod
    def has_started(cls) -> List["TaskState"]:
        return [cls.running, cls.stopping, cls.stopped]

    @classmethod
    def needs_work(cls) -> List["TaskState"]:
        """
        set of states that indicate work is needed during eventing
        """
        return [cls.init, cls.stopping]

    @classmethod
    def available(cls) -> List["TaskState"]:
        """set of states that indicate if the task isn't stopping"""
        return [x for x in cls if x not in [TaskState.stopping, TaskState.stopped]]

    @classmethod
    def shutting_down(cls) -> List["TaskState"]:
        return [TaskState.stopping, TaskState.stopped]


class TaskType(Enum):
    libfuzzer_fuzz = "libfuzzer_fuzz"
    libfuzzer_coverage = "libfuzzer_coverage"
    libfuzzer_crash_report = "libfuzzer_crash_report"
    libfuzzer_merge = "libfuzzer_merge"
    libfuzzer_regression = "libfuzzer_regression"
    generic_analysis = "generic_analysis"
    generic_supervisor = "generic_supervisor"
    generic_merge = "generic_merge"
    generic_generator = "generic_generator"
    generic_crash_report = "generic_crash_report"
    generic_regression = "generic_regression"


class VmState(Enum):
    init = "init"
    extensions_launch = "extensions_launch"
    extensions_failed = "extensions_failed"
    vm_allocation_failed = "vm_allocation_failed"
    running = "running"
    stopping = "stopping"
    stopped = "stopped"

    @classmethod
    def needs_work(cls) -> List["VmState"]:
        """
        set of states that indicate work is needed during eventing
        """
        return [cls.init, cls.extensions_launch, cls.stopping]

    @classmethod
    def available(cls) -> List["VmState"]:
        """set of states that indicate if the repro vm isn't stopping"""
        return [x for x in cls if x not in [cls.stopping, cls.stopped]]


class UpdateType(Enum):
    Task = "Task"
    Job = "Job"
    Repro = "Repro"
    Proxy = "Proxy"
    Pool = "Pool"
    Node = "Node"
    Scaleset = "Scaleset"
    TaskScheduler = "TaskScheduler"


class Compare(Enum):
    Equal = "Equal"
    AtLeast = "AtLeast"
    AtMost = "AtMost"


class ContainerType(Enum):
    analysis = "analysis"
    coverage = "coverage"
    crashes = "crashes"
    inputs = "inputs"
    no_repro = "no_repro"
    readonly_inputs = "readonly_inputs"
    reports = "reports"
    setup = "setup"
    tools = "tools"
    unique_inputs = "unique_inputs"
    unique_reports = "unique_reports"
    regression_reports = "regression_reports"

    @classmethod
    def reset_defaults(cls) -> List["ContainerType"]:
        return [
            cls.analysis,
            cls.coverage,
            cls.crashes,
            cls.inputs,
            cls.no_repro,
            cls.readonly_inputs,
            cls.reports,
            cls.setup,
            cls.unique_inputs,
            cls.unique_reports,
            cls.regression_reports,
        ]

    @classmethod
    def user_config(cls) -> List["ContainerType"]:
        return [cls.setup, cls.inputs, cls.readonly_inputs]


class StatsFormat(Enum):
    AFL = "AFL"


class ErrorCode(Enum):
    INVALID_REQUEST = 450
    INVALID_PERMISSION = 451
    MISSING_EULA_AGREEMENT = 452
    INVALID_JOB = 453
    INVALID_TASK = 453
    UNABLE_TO_ADD_TASK_TO_JOB = 454
    INVALID_CONTAINER = 455
    UNABLE_TO_RESIZE = 456
    UNAUTHORIZED = 457
    UNABLE_TO_USE_STOPPED_JOB = 458
    UNABLE_TO_CHANGE_JOB_DURATION = 459
    UNABLE_TO_CREATE_NETWORK = 460
    VM_CREATE_FAILED = 461
    MISSING_NOTIFICATION = 462
    INVALID_IMAGE = 463
    UNABLE_TO_CREATE = 464
    UNABLE_TO_PORT_FORWARD = 465
    UNABLE_TO_FIND = 467
    TASK_FAILED = 468
    INVALID_NODE = 469
    NOTIFICATION_FAILURE = 470
    UNABLE_TO_UPDATE = 471
    PROXY_FAILED = 472


class HeartbeatType(Enum):
    MachineAlive = "MachineAlive"
    TaskAlive = "TaskAlive"


class PoolType(Enum):
    managed = "managed"
    unmanaged = "unmanaged"


class PoolState(Enum):
    init = "init"
    running = "running"
    shutdown = "shutdown"
    halt = "halt"

    @classmethod
    def needs_work(cls) -> List["PoolState"]:
        """
        set of states that indicate work is needed during eventing
        """
        return [cls.init, cls.shutdown, cls.halt]

    @classmethod
    def available(cls) -> List["PoolState"]:
        """set of states that indicate if it's available for work"""
        return [cls.running]


class ScalesetState(Enum):
    init = "init"
    setup = "setup"
    resize = "resize"
    running = "running"
    shutdown = "shutdown"
    halt = "halt"
    creation_failed = "creation_failed"

    @classmethod
    def needs_work(cls) -> List["ScalesetState"]:
        """
        set of states that indicate work is needed during eventing
        """
        return [cls.init, cls.setup, cls.resize, cls.shutdown, cls.halt]

    @classmethod
    def available(cls) -> List["ScalesetState"]:
        """set of states that indicate if it's available for work"""
        unavailable = [cls.shutdown, cls.halt, cls.creation_failed]
        return [x for x in cls if x not in unavailable]

    @classmethod
<<<<<<< HEAD
    def include_autoscale_count(cls) -> List["ScalesetState"]:
        """ set of states that indicate inclusion in autoscale counts """
        unavailable = [cls.halt, cls.init, cls.setup]
        return [x for x in cls if x not in unavailable]

    @classmethod
    def can_resize(cls) -> List["ScalesetState"]:
        """
        set of states that indicate the scaleset can be resized
        """
        return [cls.running, cls.resize]
=======
    def modifying(cls) -> List["ScalesetState"]:
        """set of states that indicate scaleset is resizing"""
        return [
            cls.halt,
            cls.init,
            cls.setup,
        ]
>>>>>>> fde43a39


class Architecture(Enum):
    x86_64 = "x86_64"


class NodeTaskState(Enum):
    init = "init"
    setting_up = "setting_up"
    running = "running"


class AgentMode(Enum):
    fuzz = "fuzz"
    repro = "repro"
    proxy = "proxy"


class NodeState(Enum):
    init = "init"
    free = "free"
    setting_up = "setting_up"
    rebooting = "rebooting"
    ready = "ready"
    busy = "busy"
    done = "done"
    shutdown = "shutdown"
    halt = "halt"

    @classmethod
    def needs_work(cls) -> List["NodeState"]:
        return [cls.done, cls.shutdown, cls.halt]

    @classmethod
    def ready_for_reset(cls) -> List["NodeState"]:
        # If Node is in one of these states, ignore updates
        # from the agent.
        return [cls.done, cls.shutdown, cls.halt]

    @classmethod
    def in_use(cls) -> List["NodeState"]:
        return [cls.setting_up, cls.rebooting, cls.ready, cls.busy, cls.done]


class GithubIssueState(Enum):
    open = "open"
    closed = "closed"


class GithubIssueSearchMatch(Enum):
    title = "title"
    body = "body"


class TaskDebugFlag(Enum):
    keep_node_on_failure = "keep_node_on_failure"
    keep_node_on_completion = "keep_node_on_completion"


class WebhookMessageState(Enum):
    queued = "queued"
    retrying = "retrying"
    succeeded = "succeeded"
    failed = "failed"


class UserFieldOperation(Enum):
    add = "add"
    replace = "replace"


class UserFieldType(Enum):
    Bool = "Bool"
    Int = "Int"
    Str = "Str"
    DictStr = "DictStr"
    ListStr = "ListStr"<|MERGE_RESOLUTION|>--- conflicted
+++ resolved
@@ -316,7 +316,6 @@
         return [x for x in cls if x not in unavailable]
 
     @classmethod
-<<<<<<< HEAD
     def include_autoscale_count(cls) -> List["ScalesetState"]:
         """ set of states that indicate inclusion in autoscale counts """
         unavailable = [cls.halt, cls.init, cls.setup]
@@ -328,7 +327,8 @@
         set of states that indicate the scaleset can be resized
         """
         return [cls.running, cls.resize]
-=======
+
+    @classmethod
     def modifying(cls) -> List["ScalesetState"]:
         """set of states that indicate scaleset is resizing"""
         return [
@@ -336,7 +336,6 @@
             cls.init,
             cls.setup,
         ]
->>>>>>> fde43a39
 
 
 class Architecture(Enum):
