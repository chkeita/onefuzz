#!/usr/bin/env python
#
# Copyright (c) Microsoft Corporation.
# Licensed under the MIT License.

import json
import os
import tempfile
import zipfile
from typing import Any, Dict, List, Optional, Tuple

from onefuzztypes.enums import OS, ContainerType, JobState, TaskState
from onefuzztypes.models import Job, NotificationConfig, Task
from onefuzztypes.primitives import Container, Directory, File

from onefuzz.backend import wait

ELF_MAGIC = b"\x7fELF"
DEFAULT_LINUX_IMAGE = "Canonical:UbuntuServer:18.04-LTS:latest"
DEFAULT_WINDOWS_IMAGE = "MicrosoftWindowsDesktop:Windows-10:20h2-pro:latest"


class StoppedEarly(Exception):
    pass


def _build_container_name(
    onefuzz: "Onefuzz",
    container_type: ContainerType,
    project: str,
    name: str,
    build: str,
    platform: OS,
) -> Container:
    if container_type == ContainerType.setup:
        guid = onefuzz.utils.namespaced_guid(
            project,
            name,
            build=build,
            platform=platform.name,
        )
    else:
        guid = onefuzz.utils.namespaced_guid(project, name)

    return Container(
        "oft-%s-%s"
        % (
            container_type.name.replace("_", "-"),
            guid.hex,
        )
    )


class JobHelper:
    def __init__(
        self,
        onefuzz: "Onefuzz",
        logger: Any,
        project: str,
        name: str,
        build: str,
        duration: int,
        *,
        pool_name: Optional[str] = None,
        target_exe: File,
        platform: Optional[OS] = None,
        job: Optional[Job] = None,
    ):
        self.onefuzz = onefuzz
        self.logger = logger
        self.project = project
        self.name = name
        self.build = build
        self.to_monitor: Dict[Container, int] = {}

        if platform is None:
            self.platform = JobHelper.get_platform(target_exe)
        else:
            self.platform = platform

        if pool_name:
            pool = self.onefuzz.pools.get(pool_name)
            if pool.os != self.platform:
                raise Exception(
                    "mismatched os. pool: %s target: %s"
                    % (pool.os.name, self.platform.name)
                )

        self.wait_for_running: bool = False
        self.containers: Dict[ContainerType, Container] = {}
        self.tags: Dict[str, str] = {"project": project, "name": name, "build": build}
        if job is None:
            self.onefuzz.versions.check()
            self.logger.info("creating job (runtime: %d hours)", duration)
            self.job = self.onefuzz.jobs.create(
                self.project, self.name, self.build, duration=duration
            )
            self.logger.info("created job: %s" % self.job.job_id)
        else:
            self.job = job

    def define_containers(self, *types: ContainerType) -> None:
        """
        Define default container set based on provided types

        NOTE: in complex scenarios, containers could be defined elsewhere
        """

        for container_type in types:
            self.containers[container_type] = _build_container_name(
                self.onefuzz,
                container_type,
                self.project,
                self.name,
                self.build,
                self.platform,
            )

    def create_containers(self) -> None:
        for (container_type, container_name) in self.containers.items():
            self.logger.info("using container: %s", container_name)
            self.onefuzz.containers.create(
                container_name, metadata={"container_type": container_type.name}
            )

    def setup_notifications(self, config: Optional[NotificationConfig]) -> None:
        if not config:
            return

        container: Optional[str] = None
        if ContainerType.unique_reports in self.containers:
            container = self.containers[ContainerType.unique_reports]
        else:
            container = self.containers[ContainerType.reports]

        if not container:
            return

        config_dict = json.loads(config.json())
        for entry in self.onefuzz.notifications.list():
            if entry.container == container and entry.config == config_dict:
                self.logger.debug(
                    "notification already exists: %s", entry.notification_id
                )
                return

        self.logger.info("creating notification config for %s", container)
        self.onefuzz.notifications.create(container, config)

    def upload_setup(
        self,
        setup_dir: Optional[Directory],
        target_exe: File,
        setup_files: Optional[List[File]] = None,
    ) -> None:
        if setup_dir:
            target_exe_in_setup_dir = os.path.abspath(target_exe).startswith(
                os.path.abspath(setup_dir)
            )
            if not target_exe_in_setup_dir:
                raise Exception(
                    "target exe `%s` does not occur in setup dir `%s`"
                    % (target_exe, setup_dir)
                )

            self.logger.info("uploading setup dir `%s`" % setup_dir)
            self.onefuzz.containers.files.upload_dir(
                self.containers[ContainerType.setup], setup_dir
            )
        else:
            self.logger.info("uploading target exe `%s`" % target_exe)
            self.onefuzz.containers.files.upload_file(
                self.containers[ContainerType.setup], target_exe
            )

            pdb_path = os.path.splitext(target_exe)[0] + ".pdb"
            if os.path.exists(pdb_path):
                pdb_name = os.path.basename(pdb_path)
                self.onefuzz.containers.files.upload_file(
                    self.containers[ContainerType.setup], pdb_path, pdb_name
                )
        if setup_files:
            for filename in setup_files:
                self.logger.info("uploading %s", filename)
                self.onefuzz.containers.files.upload_file(
                    self.containers[ContainerType.setup], filename
                )

    def upload_inputs(self, path: Directory, read_only: bool = False) -> None:
        self.logger.info("uploading inputs: `%s`" % path)
        container_type = ContainerType.inputs
        if read_only:
            container_type = ContainerType.readonly_inputs
        self.onefuzz.containers.files.upload_dir(self.containers[container_type], path)

    def upload_inputs_zip(self, path: File) -> None:
        with tempfile.TemporaryDirectory() as tmp_dir:
            with zipfile.ZipFile(path, "r") as zip_ref:
                zip_ref.extractall(tmp_dir)

            self.logger.info("uploading inputs from zip: `%s`" % path)
            self.onefuzz.containers.files.upload_dir(
                self.containers[ContainerType.inputs], tmp_dir
            )

    @classmethod
    def get_image(_cls, platform: OS) -> str:
        if platform == OS.linux:
            return DEFAULT_LINUX_IMAGE
        else:
            return DEFAULT_WINDOWS_IMAGE

    @classmethod
    def get_platform(_cls, target_exe: File) -> OS:
        with open(target_exe, "rb") as handle:
            header = handle.read(4)
        if header == ELF_MAGIC:
            return OS.linux
        else:
            return OS.windows

    def wait_on(
        self, wait_for_files: Optional[List[ContainerType]], wait_for_running: bool
    ) -> None:
        if wait_for_files is None:
            wait_for_files = []

        self.to_monitor = {
            self.containers[x]: len(
                self.onefuzz.containers.files.list(self.containers[x]).files
            )
            for x in wait_for_files
        }
        self.wait_for_running = wait_for_running

<<<<<<< HEAD
    def check_current_job(self) -> List[Task]:
=======
    def get_running_tasks_checked(self) -> List[Task]:
>>>>>>> f8046934
        self.job = self.onefuzz.jobs.get(self.job.job_id)
        if self.job.state in JobState.shutting_down():
            raise StoppedEarly("job unexpectedly stopped early")

        errors = []
        tasks = []
        for task in self.onefuzz.tasks.list(job_id=self.job.job_id):
            if task.state in TaskState.shutting_down():
                if task.error:
                    errors.append("%s: %s" % (task.config.task.type, task.error))
                else:
                    errors.append("%s" % task.config.task.type)
            tasks.append(task)

        if errors:
            raise StoppedEarly("tasks stopped unexpectedly.\n%s" % "\n".join(errors))
        return tasks

    def get_waiting(self) -> List[str]:
<<<<<<< HEAD
        tasks = self.check_current_job()
=======
        tasks = self.get_running_tasks_checked()
>>>>>>> f8046934

        waiting = []
        for task in tasks:
            state_msg = task.state.name
            if task.state in TaskState.has_started():
                task = self.onefuzz.tasks.get(task.task_id)
                if task.events:
                    continue
                state_msg = "waiting-for-heartbeat"

            waiting.append(f"{task.config.task.type.name}:{state_msg}")
        return waiting

    def is_running(self) -> Tuple[bool, str, Any]:
        waiting = self.get_waiting()
        return (not waiting, "waiting on: %s" % ", ".join(sorted(waiting)), None)

    def has_files(self) -> Tuple[bool, str, Any]:
        self.get_running_tasks_checked()

        new = {
            x: len(self.onefuzz.containers.files.list(x).files)
            for x in self.to_monitor.keys()
        }

        for container in new:
            if new[container] > self.to_monitor[container]:
                del self.to_monitor[container]
        return (
            not self.to_monitor,
            "waiting for new files: %s" % ", ".join(self.to_monitor.keys()),
            None,
        )

    def wait(self) -> None:
        if self.wait_for_running:
            wait(self.is_running)
            self.logger.info("tasks started")

        if self.to_monitor:
            wait(self.has_files)
            self.logger.info("new files found")

    def target_exe_blob_name(
        self, target_exe: File, setup_dir: Optional[Directory]
    ) -> str:
        # The target executable must end up in the setup container, and the
        # `target_exe` value passed to the tasks must be the name of the target
        # exe _as a blob_ in the setup container.
        if setup_dir:
            # If the user set a `setup_dir`, then `target_exe` must occur inside
            # of it. When we upload the `setup_dir`, the blob name agrees with
            # the `setup_dir`-relative path of the target.
            resolved = os.path.relpath(target_exe, setup_dir)
            if resolved.startswith("..") or resolved == target_exe:
                raise ValueError(
                    "target_exe (%s) is not within the setup directory (%s)"
                    % (target_exe, setup_dir)
                )
            return resolved
        else:
            # If no `setup_dir` was given, we will upload `target_exe` to the
            # root of the setup container created for the user. In that case,
            # the `target_exe` name is just the filename of `target_exe`.
            return os.path.basename(target_exe)

    def add_tags(self, tags: Optional[Dict[str, str]]) -> None:
        if tags:
            self.tags.update(tags)


from onefuzz.api import Onefuzz  # noqa: E402<|MERGE_RESOLUTION|>--- conflicted
+++ resolved
@@ -233,11 +233,7 @@
         }
         self.wait_for_running = wait_for_running
 
-<<<<<<< HEAD
-    def check_current_job(self) -> List[Task]:
-=======
     def get_running_tasks_checked(self) -> List[Task]:
->>>>>>> f8046934
         self.job = self.onefuzz.jobs.get(self.job.job_id)
         if self.job.state in JobState.shutting_down():
             raise StoppedEarly("job unexpectedly stopped early")
@@ -257,11 +253,7 @@
         return tasks
 
     def get_waiting(self) -> List[str]:
-<<<<<<< HEAD
-        tasks = self.check_current_job()
-=======
         tasks = self.get_running_tasks_checked()
->>>>>>> f8046934
 
         waiting = []
         for task in tasks:
