#!/usr/bin/env python
#
# Copyright (c) Microsoft Corporation.
# Licensed under the MIT License.

import logging
from datetime import datetime, timedelta
from typing import List, Optional, Tuple, Union
from uuid import UUID

from onefuzztypes.enums import ErrorCode, TaskState
from onefuzztypes.events import (
    EventTaskCreated,
    EventTaskFailed,
    EventTaskStateUpdated,
    EventTaskStopped,
)
from onefuzztypes.models import Error
from onefuzztypes.models import Task as BASE_TASK
from onefuzztypes.models import TaskConfig, TaskVm, UserInfo
from onefuzztypes.primitives import PoolName

from ..azure.image import get_os
from ..azure.queue import create_queue, delete_queue
from ..azure.storage import StorageType
from ..events import send_event
from ..orm import MappingIntStrAny, ORMMixin, QueryFilter
from ..proxy_forward import ProxyForward
from ..workers.nodes import Node
from ..workers.pools import Pool
from ..workers.scalesets import Scaleset


class Task(BASE_TASK, ORMMixin):
    def check_prereq_tasks(self) -> bool:
        if self.config.prereq_tasks:
            for task_id in self.config.prereq_tasks:
                task = Task.get_by_task_id(task_id)
                # if a prereq task fails, then mark this task as failed
                if isinstance(task, Error):
                    self.mark_failed(task)
                    return False

                if task.state not in task.state.has_started():
                    return False
        return True

    @classmethod
    def create(
        cls, config: TaskConfig, job_id: UUID, user_info: UserInfo
    ) -> Union["Task", Error]:
        if config.vm:
            os = get_os(config.vm.region, config.vm.image)
            if isinstance(os, Error):
                return os
        elif config.pool:
            pool = Pool.get_by_name(config.pool.pool_name)
            if isinstance(pool, Error):
                return pool
            os = pool.os
        else:
            raise Exception("task must have vm or pool")
        task = cls(config=config, job_id=job_id, os=os, user_info=user_info)
        task.save()
        send_event(
            EventTaskCreated(
                job_id=task.job_id,
                task_id=task.task_id,
                config=config,
                user_info=user_info,
            )
        )

        logging.info(
            "created task. job_id:%s task_id:%s type:%s user:%s",
            task.job_id,
            task.task_id,
            task.config.task.type.name,
            user_info,
        )
        return task

    def save_exclude(self) -> Optional[MappingIntStrAny]:
        return {"heartbeats": ...}

    def is_ready(self) -> bool:
        if self.config.prereq_tasks:
            for prereq_id in self.config.prereq_tasks:
                prereq = Task.get_by_task_id(prereq_id)
                if isinstance(prereq, Error):
                    logging.info("task prereq has error: %s - %s", self.task_id, prereq)
                    self.mark_failed(prereq)
                    return False
                if prereq.state != TaskState.running:
                    logging.info(
                        "task is waiting on prereq: %s - %s:",
                        self.task_id,
                        prereq.task_id,
                    )
                    return False

        return True

    # At current, the telemetry filter will generate something like this:
    #
    # {
    #     'job_id': 'f4a20fd8-0dcc-4a4e-8804-6ef7df50c978',
    #     'task_id': '835f7b3f-43ad-4718-b7e4-d506d9667b09',
    #     'state': 'stopped',
    #     'config': {
    #         'task': {'type': 'libfuzzer_coverage'},
    #         'vm': {'count': 1}
    #     }
    # }
    def telemetry_include(self) -> Optional[MappingIntStrAny]:
        return {
            "job_id": ...,
            "task_id": ...,
            "state": ...,
            "config": {"vm": {"count": ...}, "task": {"type": ...}},
        }

    def init(self) -> None:
        create_queue(self.task_id, StorageType.corpus)
        self.set_state(TaskState.waiting)

    def stopping(self) -> None:
        # TODO: we need to 'unschedule' this task from the existing pools

        logging.info("stopping task: %s:%s", self.job_id, self.task_id)
        ProxyForward.remove_forward(self.task_id)
        delete_queue(str(self.task_id), StorageType.corpus)
        Node.stop_task(self.task_id)
        self.set_state(TaskState.stopped, send=False)

    @classmethod
    def search_states(
        cls, *, job_id: Optional[UUID] = None, states: Optional[List[TaskState]] = None
    ) -> List["Task"]:
        query: QueryFilter = {}
        if job_id:
            query["job_id"] = [job_id]
        if states:
            query["state"] = states

        return cls.search(query=query)

    @classmethod
    def search_expired(cls) -> List["Task"]:
        time_filter = "end_time lt datetime'%s'" % datetime.utcnow().isoformat()
        return cls.search(
            query={"state": TaskState.available()}, raw_unchecked_filter=time_filter
        )

    @classmethod
    def get_by_task_id(cls, task_id: UUID) -> Union[Error, "Task"]:
        tasks = cls.search(query={"task_id": [task_id]})
        if not tasks:
            return Error(code=ErrorCode.INVALID_REQUEST, errors=["unable to find task"])

        if len(tasks) != 1:
            return Error(
                code=ErrorCode.INVALID_REQUEST, errors=["error identifying task"]
            )
        task = tasks[0]
        return task

<<<<<<< HEAD
=======
    @classmethod
    def get_tasks_by_pool_name(cls, pool_name: PoolName) -> List["Task"]:
        tasks = cls.search_states(states=TaskState.available())
        if not tasks:
            return []

        pool_tasks = []

        for task in tasks:
            task_pool = task.get_pool()
            if not task_pool:
                continue
            if pool_name == task_pool.name:
                pool_tasks.append(task)

        return pool_tasks

>>>>>>> 1d74379a
    def mark_stopping(self) -> None:
        if self.state in [TaskState.stopped, TaskState.stopping]:
            logging.debug(
                "ignoring post-task stop calls to stop %s:%s", self.job_id, self.task_id
            )
            return

        self.set_state(TaskState.stopping, send=False)
        send_event(
            EventTaskStopped(
                job_id=self.job_id, task_id=self.task_id, user_info=self.user_info
            )
        )

    def mark_failed(self, error: Error) -> None:
        if self.state in [TaskState.stopped, TaskState.stopping]:
            logging.debug(
                "ignoring post-task stop failures for %s:%s", self.job_id, self.task_id
            )
            return

        self.error = error
        self.set_state(TaskState.stopping, send=False)

        send_event(
            EventTaskFailed(
                job_id=self.job_id,
                task_id=self.task_id,
                error=error,
                user_info=self.user_info,
            )
        )

    def get_pool(self) -> Optional[Pool]:
        if self.config.pool:
            pool = Pool.get_by_name(self.config.pool.pool_name)
            if isinstance(pool, Error):
                logging.info(
                    "unable to schedule task to pool: %s - %s", self.task_id, pool
                )
                return None
            return pool
        elif self.config.vm:
            scalesets = Scaleset.search()
            scalesets = [
                x
                for x in scalesets
                if x.vm_sku == self.config.vm.sku and x.image == self.config.vm.image
            ]
            for scaleset in scalesets:
                pool = Pool.get_by_name(scaleset.pool_name)
                if isinstance(pool, Error):
                    logging.info(
                        "unable to schedule task to pool: %s - %s",
                        self.task_id,
                        pool,
                    )
                else:
                    return pool

        logging.warning(
            "unable to find a scaleset that matches the task prereqs: %s",
            self.task_id,
        )
        return None

    def get_repro_vm_config(self) -> Union[TaskVm, None]:
        if self.config.vm:
            return self.config.vm

        if self.config.pool is None:
            raise Exception("either pool or vm must be specified: %s" % self.task_id)

        pool = Pool.get_by_name(self.config.pool.pool_name)
        if isinstance(pool, Error):
            logging.info("unable to find pool from task: %s", self.task_id)
            return None

        for scaleset in Scaleset.search_by_pool(self.config.pool.pool_name):
            return TaskVm(
                region=scaleset.region,
                sku=scaleset.vm_sku,
                image=scaleset.image,
            )

        logging.warning(
            "no scalesets are defined for task: %s:%s", self.job_id, self.task_id
        )
        return None

    def on_start(self) -> None:
        # try to keep this effectively idempotent

        if self.end_time is None:
            self.end_time = datetime.utcnow() + timedelta(
                hours=self.config.task.duration
            )

            from ..jobs import Job

            job = Job.get(self.job_id)
            if job:
                job.on_start()

    @classmethod
    def key_fields(cls) -> Tuple[str, str]:
        return ("job_id", "task_id")

    def set_state(self, state: TaskState, send: bool = True) -> None:
        if self.state == state:
            return

        self.state = state
        if self.state in [TaskState.running, TaskState.setting_up]:
            self.on_start()

        self.save()

        send_event(
            EventTaskStateUpdated(
                job_id=self.job_id,
                task_id=self.task_id,
                state=self.state,
                end_time=self.end_time,
            )
        )<|MERGE_RESOLUTION|>--- conflicted
+++ resolved
@@ -165,26 +165,6 @@
         task = tasks[0]
         return task
 
-<<<<<<< HEAD
-=======
-    @classmethod
-    def get_tasks_by_pool_name(cls, pool_name: PoolName) -> List["Task"]:
-        tasks = cls.search_states(states=TaskState.available())
-        if not tasks:
-            return []
-
-        pool_tasks = []
-
-        for task in tasks:
-            task_pool = task.get_pool()
-            if not task_pool:
-                continue
-            if pool_name == task_pool.name:
-                pool_tasks.append(task)
-
-        return pool_tasks
-
->>>>>>> 1d74379a
     def mark_stopping(self) -> None:
         if self.state in [TaskState.stopped, TaskState.stopping]:
             logging.debug(
